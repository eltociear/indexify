--- conflicted
+++ resolved
@@ -661,7 +661,6 @@
         Ok(())
     }
 
-<<<<<<< HEAD
     pub async fn set_content_extraction_policy_mappings(
         &self,
         mappings: Vec<internal_api::ContentExtractionPolicyMapping>,
@@ -719,8 +718,6 @@
             .await
     }
 
-=======
->>>>>>> d8b72707
     pub async fn update_task(
         &self,
         task: internal_api::Task,
@@ -739,7 +736,6 @@
                 timestamp_secs(),
             ));
         }
-<<<<<<< HEAD
         let mark_finished = task.outcome != internal_api::TaskOutcome::Unknown;
         let latest_version = self
             .state_machine
@@ -755,8 +751,6 @@
                 timestamp_secs(),
             ));
         }
-=======
->>>>>>> d8b72707
         let req = StateMachineUpdateRequest {
             payload: RequestPayload::UpdateTask {
                 task: task.clone(),
@@ -1216,7 +1210,6 @@
         self.state_machine.get_content_from_ids(content_ids).await
     }
 
-<<<<<<< HEAD
     /// Get specific piece of content. This uses a content id with a specific
     /// version
     pub async fn get_content_metadata_with_version(
@@ -1229,15 +1222,10 @@
     }
 
     pub fn get_content_tree_metadata(
-=======
-    pub async fn get_content_tree_metadata(
->>>>>>> d8b72707
         &self,
         content_id: &str,
     ) -> Result<Vec<internal_api::ContentMetadata>> {
-        self.state_machine
-            .get_content_tree_metadata(content_id)
-            .await
+        self.state_machine.get_content_tree_metadata(content_id)
     }
 
     pub fn get_content_tree_metadata_with_version(
@@ -1525,13 +1513,9 @@
         time::{Duration, SystemTime},
     };
 
-<<<<<<< HEAD
     use indexify_internal_api::{
         ContentExtractionPolicyMapping, ContentMetadataId, Index, TaskOutcome,
     };
-=======
-    use indexify_internal_api::{Index, TaskOutcome};
->>>>>>> d8b72707
 
     use crate::{
         state::{
@@ -2073,7 +2057,22 @@
         cluster.initialize(Duration::from_secs(2)).await?;
         let _node = cluster.get_raft_node(0)?;
 
-<<<<<<< HEAD
+        //  Create a mapping of content -> extraction policies, insert it, mark it as
+        // read and read it back to assert
+        let _current_sys_time = SystemTime::now();
+        //node.set_content_extraction_policy_mappings(vec![mapping.clone()])
+        //    .await?;
+        //node.mark_extraction_policy_applied_on_content("content_id",
+        // "extraction_policy_id")    .await?;
+        //let retrieved_mappings = node
+        //    .get_content_extraction_policy_mappings_for_content_id("content_id")
+        //    .await?
+        //    .unwrap();
+        //let set_time = retrieved_mappings
+        //    .time_of_policy_completion
+        //    .get("extraction_policy_id")
+        //    .unwrap();
+        //assert!(set_time > initial_time);
         //  Create a piece of content, create a mapping for an extraction policy for it,
         // mark the policy as completed and read it back to assert
         let content_metadata = indexify_internal_api::ContentMetadata {
@@ -2103,24 +2102,6 @@
             .get("extraction_policy_id")
             .unwrap();
         assert!(set_time > initial_time);
-=======
-        //  Create a mapping of content -> extraction policies, insert it, mark it as
-        // read and read it back to assert
-        let _current_sys_time = SystemTime::now();
-        //node.set_content_extraction_policy_mappings(vec![mapping.clone()])
-        //    .await?;
-        //node.mark_extraction_policy_applied_on_content("content_id",
-        // "extraction_policy_id")    .await?;
-        //let retrieved_mappings = node
-        //    .get_content_extraction_policy_mappings_for_content_id("content_id")
-        //    .await?
-        //    .unwrap();
-        //let set_time = retrieved_mappings
-        //    .time_of_policy_completion
-        //    .get("extraction_policy_id")
-        //    .unwrap();
-        //assert!(set_time > initial_time);
->>>>>>> d8b72707
 
         Ok(())
     }
