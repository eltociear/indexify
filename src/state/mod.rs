#![allow(clippy::uninlined_format_args)]
#![deny(unused_qualifications)]

use std::{
    cell::RefCell,
    collections::{BTreeMap, HashMap, HashSet, VecDeque},
    io::Cursor,
    path::Path,
    sync::Arc,
    time::SystemTime,
};

use anyhow::{anyhow, Result};
use grpc_server::RaftGrpcServer;
use indexify_internal_api as internal_api;
use indexify_proto::indexify_raft::raft_api_server::RaftApiServer;
use internal_api::{ContentMetadataId, ExtractionPolicy, StateChange, StructuredDataSchema};
use itertools::Itertools;
use network::Network;
use openraft::{
    self,
    error::{InitializeError, RaftError},
    BasicNode,
    TokioRuntime,
};
use serde::Serialize;
use store::{
    requests::{RequestPayload, StateChangeProcessed, StateMachineUpdateRequest},
    ExecutorId,
    ExecutorIdRef,
    Response,
    TaskId,
};
use tokio::{
    sync::{
        broadcast,
        watch::{self, Receiver, Sender},
        Mutex,
    },
    task::JoinHandle,
};
use tracing::{error, info, warn};

use self::{
    forwardable_raft::ForwardableRaft,
    store::{StateMachineColumns, StateMachineStore},
};
use crate::{
    coordinator_filters::matches_mime_type,
    garbage_collector::GarbageCollector,
    metrics::{
        coordinator::Metrics,
        raft_metrics::{self, network::MetricsSnapshot},
    },
    server_config::ServerConfig,
    state::{raft_client::RaftClient, store::new_storage},
    utils::timestamp_secs,
};

pub mod forwardable_raft;
pub mod grpc_server;
pub mod network;
pub mod raft_client;
pub mod store;

pub type NodeId = u64;

pub type SnapshotData = Cursor<Vec<u8>>;

openraft::declare_raft_types!(
    pub TypeConfig:
        D = StateMachineUpdateRequest,
        R = Response,
        NodeId = NodeId,
        Node = BasicNode,
        Entry = openraft::Entry<TypeConfig>,
        SnapshotData = SnapshotData,
        AsyncRuntime = TokioRuntime
);

pub type Raft = openraft::Raft<TypeConfig>;

pub type SharedState = Arc<App>;

pub mod typ {
    use openraft::BasicNode;

    use super::{NodeId, TypeConfig};
    pub type Entry = openraft::Entry<TypeConfig>;

    pub type RPCError<E> = openraft::error::RPCError<NodeId, BasicNode, E>;
    pub type RemoteError<E> = openraft::error::RemoteError<NodeId, BasicNode, E>;
    pub type RaftError<E = openraft::error::Infallible> = openraft::error::RaftError<NodeId, E>;
    pub type NetworkError = openraft::error::NetworkError;

    pub type ClientWriteError = openraft::error::ClientWriteError<NodeId, BasicNode>;
    pub type CheckIsLeaderError = openraft::error::CheckIsLeaderError<NodeId, BasicNode>;
    pub type ForwardToLeader = openraft::error::ForwardToLeader<NodeId, BasicNode>;
    pub type InitializeError = openraft::error::InitializeError<NodeId, BasicNode>;
    pub type InstallSnapshotError = openraft::error::InstallSnapshotError;

    pub type ClientWriteResponse = openraft::raft::ClientWriteResponse<TypeConfig>;
}

const MEMBERSHIP_CHECK_INTERVAL: tokio::time::Duration = tokio::time::Duration::from_secs(3);

#[derive(Serialize)]
pub struct RaftMetrics {
    pub openraft_metrics: openraft::RaftMetrics<NodeId, BasicNode>,
    pub raft_metrics: MetricsSnapshot,
}

pub struct App {
    pub id: NodeId,
    pub addr: String,
    coordinator_addr: String,
    seed_node: String,
    pub forwardable_raft: ForwardableRaft,
    nodes: BTreeMap<NodeId, BasicNode>,
    shutdown_rx: Receiver<()>,
    shutdown_tx: Sender<()>,
    pub leader_change_rx: Receiver<bool>,
    join_handles: Mutex<Vec<JoinHandle<Result<()>>>>,
    pub config: Arc<openraft::Config>,
    state_change_rx: Receiver<StateChange>,
    pub network: Network,
    pub node_addr: String,
    pub state_machine: Arc<StateMachineStore>,
    pub garbage_collector: Arc<GarbageCollector>,
    pub metrics: Metrics,
}

#[derive(Clone)]
pub struct RaftConfigOverrides {
    snapshot_policy: Option<openraft::SnapshotPolicy>,
}

impl App {
    pub async fn new(
        server_config: Arc<ServerConfig>,
        overrides: Option<RaftConfigOverrides>,
        garbage_collector: Arc<GarbageCollector>,
        coordinator_addr: &str,
    ) -> Result<Arc<Self>> {
        let mut raft_config = openraft::Config {
            heartbeat_interval: 500,
            election_timeout_min: 1500,
            election_timeout_max: 3000,
            enable_heartbeat: true,
            ..Default::default()
        };

        // Apply any overrides provided
        if let Some(overrides) = overrides {
            if let Some(snapshot_policy) = overrides.snapshot_policy {
                raft_config.snapshot_policy = snapshot_policy;
            }
        }

        let config = Arc::new(
            raft_config
                .validate()
                .map_err(|e| anyhow!("invalid raft config: {}", e.to_string()))?,
        );
        let db_path = server_config
            .state_store
            .path
            .clone()
            .unwrap_or_default()
            .clone();
        let db_path_str = db_path.as_str().to_owned() + "/db";
        let sm_blob_store_path_str = db_path.as_str().to_owned() + "/sm-blob";
        let db_path: &Path = Path::new(&db_path_str);
        let sm_blob_store_path: &Path = Path::new(&sm_blob_store_path_str);

        let (log_store, state_machine) = new_storage(db_path, sm_blob_store_path).await;
        let state_change_rx = state_machine.state_change_rx.clone();

        let raft_client = Arc::new(RaftClient::new());
        let network = Network::new(Arc::clone(&raft_client));

        let raft = openraft::Raft::new(
            server_config.node_id,
            config.clone(),
            network.clone(),
            log_store,
            Arc::clone(&state_machine),
        )
        .await
        .map_err(|e| anyhow!("unable to create raft: {}", e.to_string()))?;

        let forwardable_raft =
            ForwardableRaft::new(server_config.node_id, raft.clone(), network.clone());

        let mut nodes = BTreeMap::new();
        nodes.insert(
            server_config.node_id,
            BasicNode {
                addr: format!("{}:{}", server_config.listen_if, server_config.raft_port),
            },
        );
        let (tx, rx) = watch::channel::<()>(());

        let addr = server_config
            .raft_addr_sock()
            .map_err(|e| anyhow!("unable to create raft address : {}", e.to_string()))?;

        info!("starting raft server at {}", addr.to_string());
        let raft_srvr = RaftApiServer::new(RaftGrpcServer::new(
            server_config.node_id,
            Arc::new(raft.clone()),
            Arc::clone(&raft_client),
            addr.to_string(),
            server_config.coordinator_addr.clone(),
        ));
        let (leader_change_tx, leader_change_rx) = tokio::sync::watch::channel::<bool>(false);

        let metrics = Metrics::new(state_machine.clone());

        let app = Arc::new(App {
            id: server_config.node_id,
            addr: server_config
                .coordinator_lis_addr_sock()
                .map_err(|e| anyhow!("unable to get coordinator address : {}", e.to_string()))?
                .to_string(),
            coordinator_addr: coordinator_addr.to_string(),
            seed_node: server_config.seed_node.clone(),
            forwardable_raft,
            shutdown_rx: rx,
            shutdown_tx: tx,
            leader_change_rx,
            join_handles: Mutex::new(vec![]),
            nodes,
            config,
            state_change_rx,
            network,
            node_addr: format!("{}:{}", server_config.listen_if, server_config.raft_port),
            state_machine,
            garbage_collector,
            metrics,
        });

        let raft_clone = app.forwardable_raft.clone();

        let mut rx = app.shutdown_rx.clone();
        let shutdown_rx = app.shutdown_rx.clone();

        // Start task for watching leadership changes
        tokio::spawn(async move {
            let _ = watch_for_leader_change(raft_clone, leader_change_tx, shutdown_rx).await;
        });

        //  Start task for GRPC server
        let grpc_svc = tonic::transport::Server::builder().add_service(raft_srvr);
        let h = tokio::spawn(async move {
            grpc_svc
                .serve_with_shutdown(addr, async move {
                    let _ = rx.changed().await;
                    info!("shutting down grpc server");
                })
                .await
                .map_err(|e| anyhow!("grpc server error: {}", e))
        });
        app.join_handles.lock().await.push(h);

        //  Start task for cluster membership check
        let membership_shutdown_rx = app.shutdown_rx.clone();
        app.start_periodic_membership_check(membership_shutdown_rx);

        Ok(app)
    }

    /// This function checks whether this node is the seed node
    fn is_seed_node(&self) -> bool {
        let seed_node_port = self
            .seed_node
            .split(':')
            .nth(1)
            .and_then(|s| s.trim().parse::<u64>().ok());
        let node_addr_port = self
            .node_addr
            .split(':')
            .nth(1)
            .and_then(|s| s.trim().parse::<u64>().ok());
        match (seed_node_port, node_addr_port) {
            (Some(seed_port), Some(node_port)) => seed_port == node_port,
            _ => false,
        }
    }

    pub async fn initialize_raft(&self) -> Result<()> {
        if !self.is_seed_node() {
            return Ok(());
        }
        match self.forwardable_raft.initialize(self.nodes.clone()).await {
            Ok(_) => Ok(()),
            Err(e) => {
                // match the type of the initialize error. if it's NotAllowed, ignore it.
                // this means that the node is already initialized.
                match e {
                    RaftError::APIError(InitializeError::NotAllowed(_)) => {
                        warn!("cluster is already initialized: {}", e);
                        Ok(())
                    }
                    _ => Err(anyhow!("unable to initialize raft: {}", e)),
                }
            }
        }
    }

    pub fn get_state_change_watcher(&self) -> Receiver<StateChange> {
        self.state_change_rx.clone()
    }

    pub async fn stop(&self) -> Result<()> {
        info!("stopping raft server");
        let _ = self.forwardable_raft.shutdown().await;
        self.shutdown_tx.send(()).unwrap();
        for j in self.join_handles.lock().await.iter_mut() {
            let res = j.await;
            info!("task quit res: {:?}", res);

            // The returned error does not mean this function call failed.
            // Do not need to return this error. Keep shutting down other tasks.
            if let Err(ref e) = res {
                error!("task quit with error: {:?}", e);
            }
        }
        Ok(())
    }

    pub async fn unprocessed_state_change_events(&self) -> Result<Vec<StateChange>> {
        let mut state_changes = vec![];
        for event_id in self
            .state_machine
            .get_unprocessed_state_changes()
            .await
            .iter()
        {
            let event = self
                .state_machine
                .get_from_cf::<StateChange, _>(StateMachineColumns::StateChanges, event_id)
                .await?
                .ok_or_else(|| anyhow::anyhow!("Event with id {} not found", event_id))?;
            state_changes.push(event.clone());
        }
        Ok(state_changes)
    }

    pub async fn mark_change_events_as_processed(&self, events: Vec<StateChange>) -> Result<()> {
        let mut state_changes = vec![];
        for event in events {
            state_changes.push(StateChangeProcessed {
                state_change_id: event.id,
                processed_at: timestamp_secs(),
            });
        }
        let req = StateMachineUpdateRequest {
            payload: RequestPayload::MarkStateChangesProcessed { state_changes },
            new_state_changes: vec![],
            state_changes_processed: vec![],
        };
        let _resp = self.forwardable_raft.client_write(req).await?;
        Ok(())
    }

    /// This method uses the content id to fetch the associated extraction
    /// policies based on certain filters and checks which policies can be
    /// applied to the content It's the mirror equivalent to
    /// content_matching_policy
    pub async fn filter_extraction_policy_for_content(
        &self,
        content_id: &ContentMetadataId,
    ) -> Result<Vec<ExtractionPolicy>> {
        let content_metadata = self.get_content_metadata_with_version(content_id).await?;
        if content_metadata.is_empty() {
            return Ok(vec![]);
        }
        let content_metadata = content_metadata.first().ok_or_else(|| {
            anyhow!(
                "Content metadata with id {} not found",
                content_id.to_string()
            )
        })?;
        let extraction_policy_ids = {
            self.state_machine
                .get_extraction_policies_table()
                .await
                .get(&content_metadata.namespace)
                .cloned()
                .unwrap_or_default()
        };
        let extraction_policies = self
            .state_machine
            .get_extraction_policies_from_ids(extraction_policy_ids)
            .await?
            .unwrap_or_else(Vec::new);

        let mut matched_policies = Vec::new();
        for extraction_policy in &extraction_policies {
            //  Check whether the sources match. Make an additional check in case the
            // content has  a source which is an extraction policy id instead of
            // a name
            if extraction_policy.content_source != content_metadata.source &&
                self.get_extraction_policy(&content_metadata.source)
                    .await
                    .map_or(true, |retrieved_extraction_policy| {
                        extraction_policy.content_source != retrieved_extraction_policy.name
                    })
            {
                continue;
            }
            // Check if all filters match the content metadata labels. If not, skip.
            if !extraction_policy.filters.iter().all(|(name, value)| {
                content_metadata
                    .labels
                    .get(name)
                    .map_or(false, |v| v == value)
            }) {
                continue;
            }
            // check if the mimetype matches
            let extractor = self
                .extractor_with_name(&extraction_policy.extractor)
                .await?;
            if !matches_mime_type(&extractor.input_mime_types, &content_metadata.content_type) {
                info!(
                    "content {} does not match extractor {}",
                    format!("{}::v{}", content_id.id, content_id.version),
                    extraction_policy.extractor
                );
                continue;
            }
            matched_policies.push(extraction_policy.clone());
        }
        Ok(matched_policies)
    }

    pub async fn get_extraction_policy(&self, id: &str) -> Result<ExtractionPolicy> {
        let extraction_policy = self
            .state_machine
            .get_from_cf::<ExtractionPolicy, _>(StateMachineColumns::ExtractionPolicies, id)
            .await?
            .ok_or_else(|| anyhow::anyhow!("Extraction policy with id {} not found", id))?;
        Ok(extraction_policy)
    }

    pub async fn get_extraction_policies_from_ids(
        &self,
        extraction_policy_ids: HashSet<String>,
    ) -> Result<Option<Vec<ExtractionPolicy>>> {
        self.state_machine
            .get_extraction_policies_from_ids(extraction_policy_ids)
            .await
    }

    /// Returns the extractor bindings that match the content metadata
    /// If the content metadata does not match any extractor bindings, returns
    /// an empty list Any filtration of extractor bindings based on content
    /// metadata should be done in this function.
    pub async fn content_matching_policy(
        &self,
        policy_id: &str,
    ) -> Result<Vec<internal_api::ContentMetadata>> {
        let extraction_policy = self.get_extraction_policy(policy_id).await?;
        // get the extractor so we can check the mimetype
        let extractor = self
            .extractor_with_name(&extraction_policy.extractor)
            .await?;

        let content_list = {
            let content_list = self
                .state_machine
                .get_content_namespace_table()
                .await
                .get(&extraction_policy.namespace)
                .cloned()
                .unwrap_or_default();
            let mut content_meta_list = Vec::new();
            for content_id in content_list {
                let content_metadata = self
                    .state_machine
                    .get_content_from_ids_with_version(HashSet::from([content_id.clone()]))
                    .await?;

                // if the content metadata mimetype does not match the extractor, skip it
                //  if the content metadata is tombstoned, skip it
                if let Some(content_metadata) = content_metadata.first() {
                    if !matches_mime_type(
                        &extractor.input_mime_types,
                        &content_metadata.content_type,
                    ) {
                        continue;
                    }
                    if content_metadata.tombstoned {
                        continue;
                    }
                    content_meta_list.push(content_metadata.clone());
                }
            }
            content_meta_list
        };

        let mut matched_content_list = Vec::new();
        for content in content_list {
            //  Check whether the sources match. Make an additional check in case the
            // content has a source which is an extraction policy id instead of a name
            if content.source != extraction_policy.content_source &&
                self.get_extraction_policy(&content.source).await.map_or(
                    true,
                    |retrieved_extraction_policy| {
                        extraction_policy.content_source != retrieved_extraction_policy.name
                    },
                )
            {
                continue;
            }
            let is_match = &extraction_policy.filters.iter().all(|(name, value)| {
                content
                    .labels
                    .get(name)
                    .map(|v| v == value)
                    .unwrap_or(false)
            });
            if extraction_policy.filters.is_empty() || *is_match {
                matched_content_list.push(content);
            }
        }
        Ok(matched_content_list)
    }

    pub async fn unassigned_tasks(&self) -> Result<Vec<internal_api::Task>> {
        let mut tasks = vec![];
        for task_id in self.state_machine.get_unassigned_tasks().await.iter() {
            let task = self
                .state_machine
                .get_from_cf::<internal_api::Task, _>(StateMachineColumns::Tasks, task_id)
                .await?
                .ok_or_else(|| {
                    anyhow!(
                        "Unable to get task with id {} from state machine store",
                        task_id
                    )
                })?;
            tasks.push(task.clone());
        }
        Ok(tasks)
    }

    pub async fn task_assignments(&self) -> Result<HashMap<ExecutorId, TaskId>> {
        self.state_machine.get_all_task_assignments().await
    }

    pub async fn get_executors_for_extractor(
        &self,
        extractor: &str,
    ) -> Result<Vec<internal_api::ExecutorMetadata>> {
        let executor_ids = self
            .state_machine
            .get_extractor_executors_table()
            .await
            .get(extractor)
            .cloned()
            .unwrap_or(HashSet::new());
        self.state_machine
            .get_executors_from_ids(executor_ids)
            .await
    }

    pub async fn get_executor_running_task_count(&self) -> HashMap<ExecutorId, usize> {
        self.state_machine.get_executor_running_task_count().await
    }

    pub async fn unfinished_tasks_by_extractor(
        &self,
        extractor: &str,
    ) -> Result<HashSet<TaskId>, anyhow::Error> {
        let task_ids = self
            .state_machine
            .get_unfinished_tasks_by_extractor()
            .await
            .get(extractor)
            .cloned()
            .unwrap_or_default();
        Ok(task_ids)
    }

    /// Get all content from a namespace
    pub async fn list_content(
        &self,
        namespace: &str,
    ) -> Result<Vec<internal_api::ContentMetadata>> {
        let content_ids = self
            .state_machine
            .get_content_namespace_table()
            .await
            .get(namespace)
            .cloned()
            .unwrap_or_default();
        self.state_machine
            .get_content_from_ids_with_version(content_ids)
            .await
    }

    pub async fn remove_executor(&self, executor_id: &str) -> Result<()> {
        let req = StateMachineUpdateRequest {
            payload: RequestPayload::RemoveExecutor {
                executor_id: executor_id.to_string(),
            },
            new_state_changes: vec![StateChange::new(
                executor_id.to_string(),
                internal_api::ChangeType::ExecutorRemoved,
                timestamp_secs(),
            )],
            state_changes_processed: vec![],
        };
        let _resp = self
            .forwardable_raft
            .client_write(req)
            .await
            .map_err(|e| anyhow!("unable to remove executor {}", e))?;
        Ok(())
    }

    pub async fn create_extraction_policy(
        &self,
        extraction_policy: ExtractionPolicy,
        updated_structured_data_schema: Option<StructuredDataSchema>,
    ) -> Result<()> {
        // TODO: Add delete_extraction_policy. This will only
        // remove the actual object from the forward and reverse indexes. Leave
        // artifacts in place

        //  Check if the extraction policy has already been created. If so, don't create
        // it
        let existing_policies = self
            .state_machine
            .get_extraction_policies_from_ids(HashSet::from_iter(
                vec![extraction_policy.id.clone()].into_iter(),
            ))
            .await?;

        if let Some(policies) = existing_policies {
            if !policies.is_empty() {
                info!(
                    "The extraction policy with id {} already exists, ignoring this request",
                    extraction_policy.id
                );
                return Ok(()); // Return immediately if the policy already
                               // exists.
            }
        }

        let req = StateMachineUpdateRequest {
            payload: RequestPayload::CreateExtractionPolicy {
                extraction_policy: extraction_policy.clone(),
                updated_structured_data_schema,
                new_structured_data_schema: StructuredDataSchema::new(
                    &extraction_policy.name,
                    &extraction_policy.namespace,
                ),
            },
            new_state_changes: vec![StateChange::new(
                extraction_policy.id.clone(),
                internal_api::ChangeType::NewExtractionPolicy,
                timestamp_secs(),
            )],
            state_changes_processed: vec![],
        };
        let _resp = self.forwardable_raft.client_write(req).await?;
        Ok(())
    }

    pub async fn update_task(
        &self,
        task: internal_api::Task,
        executor_id: Option<String>,
        content_meta_list: Vec<internal_api::ContentMetadata>,
    ) -> Result<()> {
        let mut state_changes = vec![];
        for content in &content_meta_list {
            state_changes.push(StateChange::new(
                content.id.to_string().clone(),
                internal_api::ChangeType::NewContent,
                timestamp_secs(),
            ));
        }
        let mark_finished = task.outcome != internal_api::TaskOutcome::Unknown;
        if mark_finished && task.outcome == internal_api::TaskOutcome::Success {
            state_changes.push(StateChange::new(
                task.id.clone(),
                internal_api::ChangeType::TaskCompleted {
                    content_id: task.content_metadata.id.clone(),
                },
                timestamp_secs(),
            ));
        }
        let req = StateMachineUpdateRequest {
            payload: RequestPayload::UpdateTask {
                task: task.clone(),
                executor_id: executor_id.clone(),
                content_metadata: content_meta_list.clone(),
                update_time: SystemTime::now(),
            },
            new_state_changes: state_changes,
            state_changes_processed: vec![],
        };
        let _resp = self.forwardable_raft.client_write(req).await?;
        Ok(())
    }

    pub async fn create_gc_tasks(
        &self,
        gc_tasks: Vec<indexify_internal_api::GarbageCollectionTask>,
    ) -> Result<()> {
        let request = StateMachineUpdateRequest {
            payload: RequestPayload::CreateOrAssignGarbageCollectionTask { gc_tasks },
            new_state_changes: vec![],
            state_changes_processed: vec![],
        };
        self.forwardable_raft.client_write(request).await?;
        Ok(())
    }

    pub async fn update_gc_task(&self, gc_task: internal_api::GarbageCollectionTask) -> Result<()> {
        let mark_finished = gc_task.outcome != internal_api::TaskOutcome::Unknown;
        let req = StateMachineUpdateRequest {
            payload: RequestPayload::UpdateGarbageCollectionTask {
                gc_task,
                mark_finished,
            },
            new_state_changes: vec![],
            state_changes_processed: vec![],
        };
        self.forwardable_raft.client_write(req).await?;
        Ok(())
    }

    pub async fn extractor_with_name(
        &self,
        extractor: &str,
    ) -> Result<internal_api::ExtractorDescription> {
        let extractor = self
            .state_machine
            .get_from_cf::<internal_api::ExtractorDescription, _>(
                StateMachineColumns::Extractors,
                extractor,
            )
            .await?
            .ok_or_else(|| anyhow!("Extractor with name {} not found", extractor))?;
        Ok(extractor)
    }

    pub async fn list_extraction_policy(&self, namespace: &str) -> Result<Vec<ExtractionPolicy>> {
        let extraction_policy_ids = {
            self.state_machine
                .get_extraction_policies_table()
                .await
                .get(namespace)
                .cloned()
                .unwrap_or_default()
                .into_iter()
                .collect_vec()
        };
        let extraction_policies = self
            .state_machine
            .get_extraction_policies_from_ids(extraction_policy_ids.into_iter().collect())
            .await?
            .unwrap_or_else(Vec::new);
        Ok(extraction_policies)
    }

    pub async fn create_namespace(&self, namespace: &str) -> Result<()> {
        let req = StateMachineUpdateRequest {
            payload: RequestPayload::CreateNamespace {
                name: namespace.to_string(),
                structured_data_schema: StructuredDataSchema::new("ingestion", namespace),
            },
            new_state_changes: vec![],
            state_changes_processed: vec![],
        };
        let _resp = self.forwardable_raft.client_write(req).await?;
        Ok(())
    }

    pub async fn list_namespaces(&self) -> Result<Vec<internal_api::Namespace>> {
        //  Fetch the namespaces from the db
        let namespaces: Vec<String> = self
            .state_machine
            .get_all_rows_from_cf::<String>(StateMachineColumns::Namespaces)
            .await?
            .into_iter()
            .map(|(key, _)| key)
            .collect();

        // Fetch extraction policies for each namespace
        let mut result_namespaces = Vec::new();
        for namespace_name in namespaces {
            let extraction_policy_ids = {
                self.state_machine
                    .get_extraction_policies_table()
                    .await
                    .get(&namespace_name)
                    .cloned()
                    .unwrap_or_default()
            };
            let extraction_policies = self
                .state_machine
                .get_extraction_policies_from_ids(extraction_policy_ids)
                .await?
                .unwrap_or_else(Vec::new);

            let namespace = internal_api::Namespace {
                name: namespace_name,
                extraction_policies: extraction_policies.into_iter().collect_vec(),
            };
            result_namespaces.push(namespace);
        }

        Ok(result_namespaces)
    }

    pub async fn namespace(&self, namespace: &str) -> Result<Option<internal_api::Namespace>> {
        self.state_machine.get_namespace(namespace).await
    }

    pub async fn register_executor(
        &self,
        addr: &str,
        executor_id: &str,
        extractor: internal_api::ExtractorDescription,
    ) -> Result<String> {
        let state_change = StateChange::new(
            executor_id.to_string(),
            internal_api::ChangeType::ExecutorAdded,
            timestamp_secs(),
        );
        let req = StateMachineUpdateRequest {
            payload: RequestPayload::RegisterExecutor {
                addr: addr.to_string(),
                executor_id: executor_id.to_string(),
                extractor,
                ts_secs: timestamp_secs(),
            },
            new_state_changes: vec![state_change.clone()],
            state_changes_processed: vec![],
        };
        let _resp = self.forwardable_raft.client_write(req).await?;
        Ok(state_change.id)
    }

    pub async fn list_extractors(&self) -> Result<Vec<internal_api::ExtractorDescription>> {
        let extractors: Vec<internal_api::ExtractorDescription> = self
            .state_machine
            .get_all_rows_from_cf::<internal_api::ExtractorDescription>(
                StateMachineColumns::Extractors,
            )
            .await?
            .into_iter()
            .map(|(_, value)| value)
            .collect();
        Ok(extractors)
    }

    pub async fn get_executors(&self) -> Result<Vec<internal_api::ExecutorMetadata>> {
        let executors: Vec<internal_api::ExecutorMetadata> = self
            .state_machine
            .get_all_rows_from_cf::<internal_api::ExecutorMetadata>(StateMachineColumns::Executors)
            .await?
            .into_iter()
            .map(|(_, value)| value)
            .collect();
        Ok(executors)
    }

    pub async fn get_executor_by_id(
        &self,
        executor_id: ExecutorIdRef<'_>,
    ) -> Result<internal_api::ExecutorMetadata> {
        let executor = self
            .state_machine
            .get_from_cf::<internal_api::ExecutorMetadata, _>(
                StateMachineColumns::Executors,
                executor_id,
            )
            .await?
            .ok_or_else(|| anyhow!("Executor with id {} not found", executor_id))?;
        Ok(executor)
    }

    pub async fn commit_task_assignments(
        &self,
        assignments: HashMap<TaskId, ExecutorId>,
        state_change_id: &str,
    ) -> Result<()> {
        let req = StateMachineUpdateRequest {
            payload: RequestPayload::AssignTask { assignments },
            new_state_changes: vec![],
            state_changes_processed: vec![StateChangeProcessed {
                state_change_id: state_change_id.to_string(),
                processed_at: timestamp_secs(),
            }],
        };
        self.forwardable_raft.client_write(req).await?;
        Ok(())
    }

    pub async fn create_content_batch(
        &self,
        content_metadata: Vec<internal_api::ContentMetadata>,
    ) -> Result<()> {
        let content_ids: Vec<String> = content_metadata.iter().map(|c| c.id.id.clone()).collect();
        let existing_content = self.get_content_metadata_batch(content_ids.clone()).await?;
        let existing_content_map: HashMap<String, internal_api::ContentMetadata> = existing_content
            .into_iter()
            .map(|c| (c.id.id.to_string(), c))
            .collect();

        let mut identical_content: Vec<internal_api::ContentMetadata> = Vec::new();
        let mut content_to_be_updated: Vec<internal_api::ContentMetadata> = Vec::new();
        let mut new_incoming_content: Vec<internal_api::ContentMetadata> = Vec::new();

        for new_content in content_metadata {
            if let Some(existing_content) = existing_content_map.get(&new_content.id.id.to_string())
            {
                //  some existing piece of content
                if existing_content.hash != new_content.hash {
                    //  the content has been updated
                    let mut new_content = new_content.clone();
                    new_content.id.version = existing_content.id.version + 1;
                    content_to_be_updated.push(new_content);
                } else {
                    //  the content has not changed
                    identical_content.push(new_content);
                }
            } else {
                //  this is fresh content
                new_incoming_content.push(new_content);
            }
        }

        //  handle identical content
        if !identical_content.is_empty() {
            //  If the content is identical, find the latest version of the parent and flip
            // the content node in the db with the same id to point to the new parent
            let mut content_to_write = Vec::new();
            for content in identical_content {
                let latest_version_of_parent = self
                    .state_machine
                    .get_latest_version_of_content(&content.parent_id.id)
                    .map_err(|e| {
                        anyhow!(
                            "Unable to get latest version of content {}: {}",
                            content.parent_id,
                            e
                        )
                    })?;
                if latest_version_of_parent.is_none() {
                    continue;
                }
                let latest_version_of_parent = latest_version_of_parent.unwrap();
                let mut old_node = existing_content_map
                    .get(&content.id.id.to_string())
                    .unwrap()
                    .clone();
                old_node.parent_id = ContentMetadataId::new_with_version(
                    &content.parent_id.id,
                    latest_version_of_parent,
                );
                content_to_write.push(old_node);
            }
            let req = StateMachineUpdateRequest {
                payload: RequestPayload::UpdateContent {
                    content_metadata: content_to_write,
                },
                new_state_changes: vec![],
                state_changes_processed: vec![],
            };
            self.forwardable_raft.client_write(req).await.map_err(|e| {
                anyhow!(
                    "unable to update identical content metadata: {}",
                    e.to_string()
                )
            })?;
        }

        //  write the updated content
        let mut state_changes = Vec::new();
        let mut content_to_write = content_to_be_updated.clone();
        content_to_write.extend(new_incoming_content.clone());

        let mut updated_contents_to_write = Vec::new();

        for mut content in content_to_write {
            if !content.parent_id.id.is_empty() {
                // Retrieve the latest version of the parent content
                match self
                    .state_machine
                    .get_latest_version_of_content(&content.parent_id.id)
                {
                    Ok(Some(latest_version)) => {
                        content.parent_id.version = latest_version;
                    }
                    Ok(None) => {
                        // Error out if no parent is found
                        tracing::error!(
                            "Parent content with id {} not found",
                            content.parent_id.id
                        );
                        return Err(anyhow!(
                            "Parent content with id {} not found",
                            content.parent_id.id
                        ));
                    }
                    Err(e) => {
                        return Err(e);
                    }
                }
            }
            updated_contents_to_write.push(content);
        }

        for content in &updated_contents_to_write {
            state_changes.push(StateChange::new(
                content.id.to_string(),
                internal_api::ChangeType::NewContent,
                timestamp_secs(),
            ));
        }

        let req = StateMachineUpdateRequest {
            payload: RequestPayload::CreateContent {
                content_metadata: updated_contents_to_write,
            },
            new_state_changes: state_changes,
            state_changes_processed: vec![],
        };
        let _ = self.forwardable_raft.client_write(req).await.map_err(|e| {
            anyhow!(
                "unable to create updated content metadata: {}",
                e.to_string()
            )
        })?;

        Ok(())
    }

    /// This method will accept a vector of content ids to tombstone. It will
    /// get the latest version of each content id and tombstone that one
    pub async fn tombstone_content_batch(
        &self,
        namespace: &str,
        content_ids: &[String],
    ) -> Result<(), anyhow::Error> {
        let mut updated_content_ids = Vec::new();

        for content_id in content_ids.iter() {
            let latest_version = self
                .state_machine
                .get_latest_version_of_content(content_id)
                .map_err(|e| {
                    anyhow!(
                        "Unable to get latest version of content {}: {}",
                        content_id,
                        e
                    )
                })?
                .ok_or_else(|| anyhow!("Content with id {} not found", content_id))?;

            let id = ContentMetadataId::new_with_version(content_id, latest_version);
            updated_content_ids.push(id.clone());
        }

        self.tombstone_content_batch_with_version(namespace, &updated_content_ids)
            .await?;

        Ok(())
    }

    pub async fn tombstone_content_batch_with_version(
        &self,
        namespace: &str,
        content_ids: &[ContentMetadataId],
    ) -> Result<(), anyhow::Error> {
        let mut state_changes = vec![];

        let mut queue = VecDeque::new();
        for root_content_id in content_ids.iter() {
            queue.push_back(root_content_id.clone());
            state_changes.push(StateChange::new(
                root_content_id.to_string(),
                internal_api::ChangeType::TombstoneContentTree,
                timestamp_secs(),
            ));
        }

        let mut updated_content = Vec::new();
        while let Some(current_root) = queue.pop_front() {
            let mut content_keys_set = HashSet::new();
            content_keys_set.insert(current_root.clone());
            let content_metadata = self
                .state_machine
                .get_content_from_ids_with_version(content_keys_set)
                .await?;
            let mut content_metadata = content_metadata
                .first()
                .ok_or_else(|| anyhow!("Content with id {} not found", current_root))?
                .clone();
            content_metadata.tombstoned = true;
            updated_content.push(content_metadata);

            let children = self.state_machine.get_content_children(&current_root);
            queue.extend(children.iter().cloned());
        }

        let req = StateMachineUpdateRequest {
            payload: RequestPayload::TombstoneContentTree {
                namespace: namespace.to_string(),
                content_metadata: updated_content,
            },
            new_state_changes: state_changes,
            state_changes_processed: vec![],
        };

        self.forwardable_raft
            .client_write(req)
            .await
            .map_err(|e| anyhow!("Unable to tombstone content metadata: {}", e.to_string()))?;

        Ok(())
    }

    /// Get content based on id's without version. Will fetch the latest version
    /// for each one
    pub async fn get_content_metadata_batch(
        &self,
        content_ids: Vec<String>,
    ) -> Result<Vec<internal_api::ContentMetadata>> {
        let content_ids: HashSet<String> = content_ids.into_iter().collect();
        self.state_machine.get_content_from_ids(content_ids).await
    }

    /// Get specific piece of content. This uses a content id with a specific
    /// version
    pub async fn get_content_metadata_with_version(
        &self,
        content_id: &ContentMetadataId,
    ) -> Result<Vec<internal_api::ContentMetadata>> {
        self.state_machine
            .get_content_from_ids_with_version(HashSet::from([content_id.clone()]))
            .await
    }

    pub fn get_content_tree_metadata(
        &self,
        content_id: &str,
    ) -> Result<Vec<internal_api::ContentMetadata>> {
        self.state_machine.get_content_tree_metadata(content_id)
    }

    pub fn get_content_tree_metadata_with_version(
        &self,
        content_id: &ContentMetadataId,
    ) -> Result<Vec<internal_api::ContentMetadata>> {
        self.state_machine
            .get_content_tree_metadata_with_version(content_id)
    }

    pub async fn create_tasks(
        &self,
        tasks: Vec<internal_api::Task>,
        state_change_id: &str,
    ) -> Result<()> {
        let req = StateMachineUpdateRequest {
            payload: RequestPayload::CreateTasks { tasks },
            new_state_changes: vec![],
            state_changes_processed: vec![StateChangeProcessed {
                state_change_id: state_change_id.to_string(),
                processed_at: timestamp_secs(),
            }],
        };
        let _resp = self.forwardable_raft.client_write(req).await?;
        Ok(())
    }

    pub async fn list_tasks(
        &self,
        namespace: &str,
        extraction_policy: Option<String>,
    ) -> Result<Vec<internal_api::Task>> {
        let tasks: Vec<internal_api::Task> = self
            .state_machine
            .get_all_rows_from_cf::<internal_api::Task>(StateMachineColumns::Tasks)
            .await?
            .into_iter()
            .map(|(_, value)| value)
            .collect();
        let filtered_tasks = tasks
            .iter()
            .filter(|task| task.namespace == namespace)
            .filter(|task| {
                extraction_policy
                    .as_ref()
                    .map(|eb| eb == &task.extraction_policy_id)
                    .unwrap_or(true)
            })
            .cloned()
            .collect();
        Ok(filtered_tasks)
    }

    pub async fn tasks_for_executor(
        &self,
        executor_id: &str,
        limit: Option<u64>,
    ) -> Result<Vec<internal_api::Task>> {
        let tasks = self
            .state_machine
            .get_tasks_for_executor(executor_id, limit)
            .await?;
        Ok(tasks)
    }

    #[cfg(test)]
    pub async fn list_all_unfinished_tasks(&self) -> Result<Vec<internal_api::Task>> {
        let tasks: Vec<internal_api::Task> = self
            .state_machine
            .get_all_rows_from_cf::<internal_api::Task>(StateMachineColumns::Tasks)
            .await?
            .into_iter()
            .map(|(_, value)| value)
            .filter(|task| task.outcome != internal_api::TaskOutcome::Success)
            .collect();
        Ok(tasks)
    }

    pub async fn task_with_id(&self, task_id: &str) -> Result<internal_api::Task> {
        let task = self
            .state_machine
            .get_from_cf::<internal_api::Task, _>(StateMachineColumns::Tasks, task_id)
            .await?
            .ok_or_else(|| anyhow!("Task with id {} not found", task_id))?;
        Ok(task)
    }

    pub async fn gc_task_with_id(
        &self,
        gc_task_id: &str,
    ) -> Result<internal_api::GarbageCollectionTask> {
        let gc_task = self
            .state_machine
            .get_from_cf(StateMachineColumns::GarbageCollectionTasks, gc_task_id)
            .await?
            .ok_or_else(|| anyhow!("Garbage collection task with id {} not found", gc_task_id))?;
        Ok(gc_task)
    }

    pub async fn list_indexes(&self, namespace: &str) -> Result<Vec<internal_api::Index>> {
        let index_ids = {
            self.state_machine
                .get_namespace_index_table()
                .await
                .get(namespace)
                .cloned()
                .unwrap_or_default()
        };
        let indexes = self.state_machine.get_indexes_from_ids(index_ids).await?;
        Ok(indexes)
    }

    pub async fn get_index(&self, id: &str) -> Result<internal_api::Index> {
        let index = self
            .state_machine
            .get_from_cf::<internal_api::Index, _>(StateMachineColumns::IndexTable, id)
            .await?
            .ok_or_else(|| anyhow!("Index with id {} not found", id))?;
        Ok(index)
    }

    pub async fn create_index(
        &self,
        namespace: &str,
        index: internal_api::Index,
        id: String,
    ) -> Result<()> {
        let req = StateMachineUpdateRequest {
            payload: RequestPayload::CreateIndex {
                namespace: namespace.to_string(),
                index,
                id,
            },
            new_state_changes: vec![],
            state_changes_processed: vec![],
        };
        let _resp = self.forwardable_raft.client_write(req).await?;
        Ok(())
    }

    pub async fn list_state_changes(&self) -> Result<Vec<StateChange>> {
        let state_changes = self
            .state_machine
            .get_all_rows_from_cf::<StateChange>(StateMachineColumns::StateChanges)
            .await?
            .into_iter()
            .map(|(_, value)| value)
            .collect();
        Ok(state_changes)
    }

    pub async fn get_structured_data_schema(
        &self,
        namespace: &str,
        content_source: &str,
    ) -> Result<StructuredDataSchema> {
        let id = StructuredDataSchema::schema_id(namespace, content_source);
        let schema = self
            .state_machine
            .get_from_cf::<StructuredDataSchema, _>(StateMachineColumns::StructuredDataSchemas, &id)
            .await?
            .ok_or_else(|| anyhow!("Schema with id {} not found", id))?;
        Ok(schema)
    }

    pub async fn get_schemas_for_namespace(
        &self,
        namespace: &str,
    ) -> Result<Vec<StructuredDataSchema>> {
        let schemas_for_ns = self
            .state_machine
            .get_schemas_by_namespace()
            .await
            .get(namespace)
            .cloned()
            .unwrap_or(HashSet::new());
        let schemas = self.state_machine.get_schemas(schemas_for_ns).await?;
        Ok(schemas)
    }

    pub async fn get_unfinished_tasks_by_extractor(
        &self,
    ) -> HashMap<store::ExtractorName, HashSet<TaskId>> {
        self.state_machine.get_unfinished_tasks_by_extractor().await
    }

    pub async fn are_content_tasks_completed(&self, content_id: &ContentMetadataId) -> bool {
        self.state_machine
            .are_content_tasks_completed(content_id)
            .await
    }

    pub async fn insert_executor_running_task_count(&mut self, executor_id: &str, task_count: u64) {
        self.state_machine
            .insert_executor_running_task_count(executor_id, task_count)
            .await;
    }

    pub fn start_periodic_membership_check(self: &Arc<Self>, mut shutdown_rx: Receiver<()>) {
        let app_clone = Arc::clone(self);
        tokio::spawn(async move {
            let mut interval = tokio::time::interval(MEMBERSHIP_CHECK_INTERVAL);
            loop {
                tokio::select! {
                    _ = shutdown_rx.changed() => {
                        info!("shutting down periodic membership check");
                        break;
                    }
                    _ = interval.tick() => {
                        if app_clone.is_seed_node() {
                            continue;
                        }
                        if let Err(e) = app_clone.check_cluster_membership().await {
                            error!("failed to check cluster membership: {}", e);
                        }
                    }
                }
            }
        });
    }

    pub async fn check_cluster_membership(
        &self,
    ) -> Result<store::requests::StateMachineUpdateResponse, anyhow::Error> {
        self.network
            .join_cluster(
                self.id,
                &self.node_addr,
                &self.coordinator_addr,
                &self.seed_node,
            )
            .await
    }

    pub fn get_raft_metrics(&self) -> RaftMetrics {
        let raft_metrics = raft_metrics::network::get_metrics_snapshot();
        let rx = self.forwardable_raft.raft.metrics();
        let openraft_metrics = rx.borrow().clone();

        RaftMetrics {
            openraft_metrics,
            raft_metrics,
        }
    }

    pub async fn subscribe_to_gc_task_events(
        &self,
    ) -> broadcast::Receiver<indexify_internal_api::GarbageCollectionTask> {
        self.state_machine.subscribe_to_gc_task_events().await
    }

    pub async fn ensure_leader(&self) -> Result<Option<typ::ForwardToLeader>> {
        self.forwardable_raft.ensure_leader().await
    }

    pub async fn get_coordinator_addr(&self, node_id: NodeId) -> Result<Option<String>> {
        self.state_machine.get_coordinator_addr(node_id).await
    }
}

async fn watch_for_leader_change(
    forwardable_raft: ForwardableRaft,
    leader_change_tx: Sender<bool>,
    mut shutdown_rx: Receiver<()>,
) -> Result<()> {
    let mut rx = forwardable_raft.raft.metrics();
    let prev_server_state = RefCell::new(openraft::ServerState::Learner);

    loop {
        tokio::select! {
            _ = shutdown_rx.changed() => {
                info!("shutting down leader change watcher");
                return Ok(());
            }
            _ = rx.changed() => {
                let server_state = rx.borrow_and_update().state;
                let mut prev_srvr_state = prev_server_state.borrow_mut();
                if !(prev_srvr_state).eq(&server_state) {
                    info!("raft change metrics prev {:?} current {:?}", prev_srvr_state, server_state);
                    let result = leader_change_tx.send(server_state.is_leader()).map_err(|e| anyhow!("unable to send leader change: {}", e));
                    match result {
                        Ok(_) => {}
                        Err(e) => {
                            error!("unable to send leader change: {}", e);
                        }
                    }
                    // replace the previous state with the new state
                    *prev_srvr_state = server_state;
                }
            }
        }
    }
}

#[cfg(test)]
mod tests {
    use std::{collections::HashMap, sync::Arc, time::Duration};

<<<<<<< HEAD
    use indexify_internal_api::{ContentMetadata, ContentMetadataId, Index};
=======
    use indexify_internal_api::{ContentMetadata, Index, TaskOutcome};
>>>>>>> fee9bece

    use crate::{
        state::{
            store::{
                requests::{RequestPayload, StateMachineUpdateRequest},
                ExecutorId,
                TaskId,
            },
            App,
        },
        test_utils::RaftTestCluster,
    };

    #[tokio::test]
    #[tracing_test::traced_test]
    async fn test_basic_read_own_write() -> Result<(), anyhow::Error> {
        let cluster = RaftTestCluster::new(3, None).await?;
        cluster.initialize(Duration::from_secs(2)).await?;
        let request = StateMachineUpdateRequest {
            payload: RequestPayload::CreateIndex {
                index: Index::default(),
                namespace: "namespace".into(),
                id: "id".into(),
            },
            new_state_changes: vec![],
            state_changes_processed: vec![],
        };
        let read_back = |node: Arc<App>| async move {
            match node.get_index("id").await {
                Ok(read_result) if read_result == Index::default() => Ok(true),
                Ok(_) => Ok(false),
                Err(_) => Ok(false), /*  NOTE: It isn't a mistake to return false here because if
                                      * the index cannot be found `get_index` throws an error */
            }
        };
        cluster.read_own_write(request, read_back, true).await?;
        Ok(())
    }

    #[tokio::test]
    #[tracing_test::traced_test]
    async fn test_read_own_write_forwarding() -> Result<(), anyhow::Error> {
        let cluster = RaftTestCluster::new(3, None).await?;
        cluster.initialize(Duration::from_secs(2)).await?;
        let request = StateMachineUpdateRequest {
            payload: RequestPayload::CreateIndex {
                index: Index::default(),
                namespace: "namespace".into(),
                id: "id".into(),
            },
            new_state_changes: vec![],
            state_changes_processed: vec![],
        };

        let read_back = |node: Arc<App>| async move {
            match node.get_index("id").await {
                Ok(read_result) if read_result == Index::default() => Ok(true),
                Ok(_) => Ok(false),
                Err(_) => Ok(false),
            }
        };
        cluster.read_own_write(request, read_back, false).await?;
        Ok(())
    }

    /// Test to determine that an index that was created can be read back
    #[tokio::test]
    #[tracing_test::traced_test]
    async fn test_write_read_index() -> Result<(), anyhow::Error> {
        let cluster = RaftTestCluster::new(3, None).await?;
        cluster.initialize(Duration::from_secs(2)).await?;
        let node = cluster.get_raft_node(0)?;
        let index_to_write = Index {
            name: "name".into(),
            namespace: "test".into(),
            ..Default::default()
        };
        node.create_index("namespace", index_to_write.clone(), "id".into())
            .await?;
        let result = node.get_index("id").await?;
        assert_eq!(index_to_write, result);
        let indexes = node.list_indexes("namespace").await?;
        assert!(indexes.len() == 1);
        Ok(())
    }

    /// Test to determine that a task that was created can be read back
    #[tokio::test]
    #[tracing_test::traced_test]
    async fn test_write_read_task() -> Result<(), anyhow::Error> {
        let cluster = RaftTestCluster::new(3, None).await?;
        cluster.initialize(Duration::from_secs(2)).await?;
        let node = cluster.get_raft_node(0)?;

        let content = ContentMetadata {
<<<<<<< HEAD
            id: ContentMetadataId::new("content_id"),
=======
            id: "content_id".to_string(),
            ..Default::default()
        };
        node.create_content_batch(vec![content.clone()]).await?;

        let task = indexify_internal_api::Task {
            id: "id".into(),
            content_metadata: content.clone(),
>>>>>>> fee9bece
            ..Default::default()
        };
        node.create_content_batch(vec![content.clone()]).await?;

        tokio::time::sleep(Duration::from_secs(1)).await;

        let state_change = node.unprocessed_state_change_events().await?;
        let state_change = state_change.first().unwrap();
        let task = indexify_internal_api::Task {
            id: "id".into(),
            content_metadata: content.clone(),
            ..Default::default()
        };
        node.create_tasks(vec![task.clone()], &state_change.id)
            .await?;
        let retr_task = node.task_with_id(&task.id).await?;
        assert_eq!(retr_task, task);
        Ok(())
    }

    /// Test to determine that assigning a task to an executor works correctly
    #[tokio::test]
    #[tracing_test::traced_test]
    async fn test_write_read_task_assignment() -> Result<(), anyhow::Error> {
        let cluster = RaftTestCluster::new(1, None).await?;
        cluster.initialize(Duration::from_secs(2)).await?;
        let node = cluster.get_raft_node(0)?;
<<<<<<< HEAD

        let content = ContentMetadata {
            id: ContentMetadataId::new("content_id"),
            ..Default::default()
        };
        node.create_content_batch(vec![content.clone()]).await?;

        tokio::time::sleep(Duration::from_secs(1)).await;
=======
>>>>>>> fee9bece

        //  First create a task and ensure it's written
        let content = ContentMetadata {
            id: "content_id".to_string(),
            ..Default::default()
        };
        node.create_content_batch(vec![content.clone()]).await?;
        let task = indexify_internal_api::Task {
            id: "task_id".into(),
            content_metadata: content.clone(),
            ..Default::default()
        };
        let request = StateMachineUpdateRequest {
            payload: RequestPayload::CreateTasks {
                tasks: vec![task.clone()],
            },
            new_state_changes: vec![],
            state_changes_processed: vec![],
        };

        let read_back = {
            move |node: Arc<App>| async move {
                match node.task_with_id("task_id").await {
                    Ok(read_result) if read_result.id == "task_id" => Ok(true),
                    Ok(_) => Ok(false),
                    Err(_) => Ok(false),
                }
            }
        };
        cluster.read_own_write(request, read_back, true).await?;

        //  assign the task to some executor
        let assignments: HashMap<TaskId, ExecutorId> =
            vec![("task_id".into(), "executor_id".into())]
                .into_iter()
                .collect();
        let request = StateMachineUpdateRequest {
            payload: RequestPayload::AssignTask { assignments },
            new_state_changes: vec![],
            state_changes_processed: vec![],
        };

        let read_back = |node: Arc<App>| async move {
            match node.tasks_for_executor("executor_id", None).await {
                Ok(tasks_vec)
                    if tasks_vec.len() == 1 && tasks_vec.first().unwrap().id == "task_id" =>
                {
                    Ok(true)
                }
                Ok(_) => Ok(false),
                Err(_) => Ok(false),
            }
        };
        cluster.read_own_write(request, read_back, true).await?;

        Ok(())
    }

    #[tokio::test]
    #[tracing_test::traced_test]
    async fn test_automatic_task_creation() -> Result<(), anyhow::Error> {
        let cluster = RaftTestCluster::new(1, None).await?;
        cluster.initialize(Duration::from_secs(2)).await?;
        let node = cluster.get_raft_node(0)?;

        //  Create a piece of content
<<<<<<< HEAD
        let content_metadata = ContentMetadata {
            id: ContentMetadataId::new("content_id"),
=======
        let content_id = "content_id";
        let content_metadata = ContentMetadata {
            id: content_id.into(),
>>>>>>> fee9bece
            content_type: "text/plain".into(),
            ..Default::default()
        };
        node.create_content_batch(vec![content_metadata]).await?;

        //  Create a default namespace
        let namespace = "namespace";
        node.create_namespace(namespace).await?;

        //  Register an executor
        let executor_id = "executor_id";
        let extractor_name = "extractor";
        let extractor = indexify_internal_api::ExtractorDescription {
            name: extractor_name.into(),
            input_mime_types: vec!["text/plain".into()],
            ..Default::default()
        };
        let addr = "addr";
        node.register_executor(addr, executor_id, extractor.clone())
            .await?;

        //  Set an extraction policy for the content that will force task creation
        let extraction_policy = indexify_internal_api::ExtractionPolicy {
            name: "extraction_policy".into(),
            namespace: namespace.into(),
            extractor: extractor_name.into(),
            ..Default::default()
        };
        node.create_extraction_policy(extraction_policy.clone(), None)
            .await?;

        let _tasks = node
            .list_tasks(namespace, Some(extraction_policy.id))
            .await?;

        Ok(())
    }

<<<<<<< HEAD
=======
    /// Test to determine that updating a task works correctly
    #[tokio::test]
    #[tracing_test::traced_test]
    async fn test_update_task_and_read() -> Result<(), anyhow::Error> {
        let cluster = RaftTestCluster::new(3, None).await?;
        cluster.initialize(Duration::from_secs(2)).await?;
        let node = cluster.get_raft_node(0)?;

        //  Create a task and ensure that it can be read back
        let content = ContentMetadata {
            id: "content_id".to_string(),
            ..Default::default()
        };
        node.create_content_batch(vec![content.clone()]).await?;
        let task = indexify_internal_api::Task {
            id: "task_id".into(),
            content_metadata: content.clone(),
            ..Default::default()
        };
        let request = StateMachineUpdateRequest {
            payload: RequestPayload::CreateTasks {
                tasks: vec![task.clone()],
            },
            new_state_changes: vec![],
            state_changes_processed: vec![],
        };
        let read_back = {
            move |node: Arc<App>| async move {
                match node.task_with_id("task_id").await {
                    Ok(read_result) if read_result.id == "task_id" => Ok(true),
                    Ok(_) => Ok(false),
                    Err(_) => Ok(false),
                }
            }
        };
        cluster.read_own_write(request, read_back, true).await?;

        //  Assign the task to an executor
        let assignments: HashMap<TaskId, ExecutorId> =
            vec![("task_id".into(), "executor_id".into())]
                .into_iter()
                .collect();
        let request = StateMachineUpdateRequest {
            payload: RequestPayload::AssignTask { assignments },
            new_state_changes: vec![],
            state_changes_processed: vec![],
        };
        let read_back = |node: Arc<App>| async move {
            match node.tasks_for_executor("executor_id", None).await {
                Ok(tasks_vec)
                    if tasks_vec.len() == 1 &&
                        tasks_vec.first().unwrap().id == "task_id" &&
                        tasks_vec.first().unwrap().outcome == TaskOutcome::Unknown =>
                {
                    Ok(true)
                }
                Ok(_) => Ok(false),
                Err(_) => Ok(false),
            }
        };
        cluster.read_own_write(request, read_back, true).await?;

        //  Update the task and mark it as complete by calling the update_task method
        let task = indexify_internal_api::Task {
            id: "task_id".into(),
            content_metadata: content.clone(),
            outcome: indexify_internal_api::TaskOutcome::Success,
            ..Default::default()
        };
        let executor_id = "executor_id";
        let content_meta_list: Vec<ContentMetadata> =
            std::iter::repeat(indexify_internal_api::ContentMetadata::default())
                .take(3)
                .collect();
        let node = cluster.get_raft_node(0)?;
        node.update_task(task, Some(executor_id.into()), content_meta_list)
            .await?;

        //  Read the task back and expect to find the outcome of the task set to Success
        let retrieved_task = node.task_with_id("task_id").await?;
        assert_eq!(retrieved_task.outcome, TaskOutcome::Success);

        Ok(())
    }

>>>>>>> fee9bece
    /// Test to create, register, read back and remove an executor and
    /// associated extractors Executors are typically created along with
    /// extractors so both need to be asserted
    #[tokio::test]
    #[tracing_test::traced_test]
    async fn test_create_read_remove_executors() -> Result<(), anyhow::Error> {
        let cluster = RaftTestCluster::new(3, None).await?;
        cluster.initialize(Duration::from_secs(2)).await?;
        let node = cluster.get_raft_node(0)?;

        //  Create an executor and extractor and ensure they can be read back
        let executor_id = "executor_id";
        let extractor = indexify_internal_api::ExtractorDescription {
            name: "extractor".into(),
            ..Default::default()
        };
        let addr = "addr";
        node.register_executor(addr, executor_id, extractor.clone())
            .await?;

        //  Read the executors from multiple functions
        let executors = node.get_executors().await?;
        assert_eq!(executors.len(), 1);

        let executor = node.get_executor_by_id(executor_id).await?;
        assert_eq!(executor.id, executor_id);

        let executors = node.get_executors_for_extractor(&extractor.name).await?;
        assert_eq!(executors.len(), 1);
        assert_eq!(executors.first().unwrap().id, executor_id);

        //  Read the extractors
        let extractors = node.list_extractors().await?;
        assert_eq!(extractors.len(), 1);

        let retrieved_extractor = node.extractor_with_name(&extractor.name).await?;
        assert_eq!(retrieved_extractor, extractor);

        //  Remove the executor that was created and assert that it was removed
        node.remove_executor(executor_id).await?;
        let executors = node.get_executors().await?;
        assert_eq!(executors.len(), 0);

        Ok(())
    }

    #[tokio::test]
    #[tracing_test::traced_test]
    async fn test_create_and_read_content() -> Result<(), anyhow::Error> {
        let content_size = 3;

        let cluster = RaftTestCluster::new(1, None).await?;
        cluster.initialize(Duration::from_secs(2)).await?;
        let node = cluster.get_raft_node(0)?;

        //  Create some content
        let mut content_metadata_vec: Vec<ContentMetadata> = Vec::new();
        for i in 0..content_size {
            let content_metadata = ContentMetadata {
<<<<<<< HEAD
                id: ContentMetadataId::new(&format!("id{}", i)),
=======
                id: format!("id{}", i),
>>>>>>> fee9bece
                ..Default::default()
            };
            content_metadata_vec.push(content_metadata);
        }
        node.create_content_batch(content_metadata_vec.clone())
            .await?;

        //  Read the content back
        let read_content = node
            .list_content(&content_metadata_vec.first().unwrap().namespace)
            .await?;
        assert_eq!(read_content.len(), content_size);

        //  Read back all the pieces of content
        let read_content = node
            .get_content_metadata_batch(
                content_metadata_vec
                    .iter()
                    .map(|content| content.id.id.clone())
                    .collect(),
            )
            .await?;
        assert_eq!(read_content.len(), content_size);

        //  Read back a specific piece of content
        let read_content = node
            .get_content_metadata_with_version(&content_metadata_vec[0].id)
            .await?;
        assert_eq!(read_content.first().unwrap(), &content_metadata_vec[0]);

        Ok(())
    }

    #[tokio::test]
    #[tracing_test::traced_test]
    async fn test_create_read_and_match_extraction_policies() -> Result<(), anyhow::Error> {
        let cluster = RaftTestCluster::new(1, None).await?;
        cluster.initialize(Duration::from_secs(2)).await?;
        let node = cluster.get_raft_node(0)?;

        //  Create some content
        let content_labels = vec![
            ("label1".to_string(), "value1".to_string()),
            ("label2".to_string(), "value2".to_string()),
            ("label3".to_string(), "value3".to_string()),
        ];
        let content_metadata = ContentMetadata {
            namespace: "namespace".into(),
            name: "name".into(),
            labels: content_labels.into_iter().collect(),
            content_type: "*/*".into(),
            source: "source".into(),
            ..Default::default()
        };
        node.create_content_batch(vec![content_metadata.clone()])
            .await?;

        //  Create an executor and associated extractor
        let executor_id = "executor_id";
        let extractor = indexify_internal_api::ExtractorDescription {
            name: "extractor".into(),
            input_mime_types: vec!["*/*".into()],
            ..Default::default()
        };
        let addr = "addr";
        node.register_executor(addr, executor_id, extractor.clone())
            .await?;

        //  Create the extraction policy under the namespace of the content
        let extraction_policy = indexify_internal_api::ExtractionPolicy {
            namespace: content_metadata.namespace.clone(),
            content_source: "source".into(),
            extractor: extractor.name,
            filters: vec![
                ("label1".to_string(), "value1".to_string()),
                ("label2".to_string(), "value2".to_string()),
                ("label3".to_string(), "value3".to_string()),
            ]
            .into_iter()
            .collect(),
            ..Default::default()
        };
        node.create_extraction_policy(extraction_policy.clone(), None)
            .await?;

        //  Read the policy back using namespace
        let read_policy = node
            .list_extraction_policy(&extraction_policy.namespace)
            .await?;
        assert_eq!(read_policy.len(), 1);

        //  Read the policy back using the id
        let read_policy = node.get_extraction_policy(&extraction_policy.id).await?;
        assert_eq!(read_policy, extraction_policy);

        //  Fetch the content based on the policy id and check that the retrieved
        // content is correct
        let matched_content = node.content_matching_policy(&extraction_policy.id).await?;
        assert_eq!(matched_content.len(), 1);
        assert_eq!(matched_content.first().unwrap(), &content_metadata);

        //  Fetch the policy based on the content id and check that the retrieved policy
        // is correct
        let matched_policies = node
            .filter_extraction_policy_for_content(&content_metadata.id)
            .await?;
        assert_eq!(matched_policies.len(), 1);
        assert_eq!(matched_policies.first().unwrap(), &extraction_policy);

        Ok(())
    }

    #[tokio::test]
    #[tracing_test::traced_test]
    async fn test_create_and_read_namespaces() -> Result<(), anyhow::Error> {
        let cluster = RaftTestCluster::new(1, None).await?;
        cluster.initialize(Duration::from_secs(2)).await?;
        let node = cluster.get_raft_node(0)?;

        //  Create a namespace
        let namespace = "namespace";
        node.create_namespace(namespace).await?;

        //  Create 3 extraction policies using the same namespace but all other
        // attributes as default
        let extraction_policies = vec![
            indexify_internal_api::ExtractionPolicy {
                id: "id1".into(),
                namespace: namespace.into(),
                ..Default::default()
            },
            indexify_internal_api::ExtractionPolicy {
                id: "id2".into(),
                namespace: namespace.into(),
                ..Default::default()
            },
            indexify_internal_api::ExtractionPolicy {
                id: "id3".into(),
                namespace: namespace.into(),
                ..Default::default()
            },
        ];
        for policy in &extraction_policies {
            node.create_extraction_policy(policy.clone(), None).await?;
        }

        //  Read the namespace back and expect to get the extraction policies as well
        // which will be asserted
        let retrieved_namespace = node.namespace(namespace).await?;
        assert_eq!(retrieved_namespace.clone().unwrap().name, namespace);
        assert_eq!(
            retrieved_namespace
                .clone()
                .unwrap()
                .extraction_policies
                .len(),
            3
        );

        // Read all namespaces back and assert that only the created namespace is
        // present along with the extraction policies
        let namespaces = node.list_namespaces().await?;
        assert_eq!(namespaces.len(), 1);
        assert_eq!(namespaces.first().unwrap().name, namespace);

        Ok(())
    }
}<|MERGE_RESOLUTION|>--- conflicted
+++ resolved
@@ -20,16 +20,12 @@
 use openraft::{
     self,
     error::{InitializeError, RaftError},
-    BasicNode,
-    TokioRuntime,
+    BasicNode, TokioRuntime,
 };
 use serde::Serialize;
 use store::{
     requests::{RequestPayload, StateChangeProcessed, StateMachineUpdateRequest},
-    ExecutorId,
-    ExecutorIdRef,
-    Response,
-    TaskId,
+    ExecutorId, ExecutorIdRef, Response, TaskId,
 };
 use tokio::{
     sync::{
@@ -401,8 +397,9 @@
             //  Check whether the sources match. Make an additional check in case the
             // content has  a source which is an extraction policy id instead of
             // a name
-            if extraction_policy.content_source != content_metadata.source &&
-                self.get_extraction_policy(&content_metadata.source)
+            if extraction_policy.content_source != content_metadata.source
+                && self
+                    .get_extraction_policy(&content_metadata.source)
                     .await
                     .map_or(true, |retrieved_extraction_policy| {
                         extraction_policy.content_source != retrieved_extraction_policy.name
@@ -505,8 +502,8 @@
         for content in content_list {
             //  Check whether the sources match. Make an additional check in case the
             // content has a source which is an extraction policy id instead of a name
-            if content.source != extraction_policy.content_source &&
-                self.get_extraction_policy(&content.source).await.map_or(
+            if content.source != extraction_policy.content_source
+                && self.get_extraction_policy(&content.source).await.map_or(
                     true,
                     |retrieved_extraction_policy| {
                         extraction_policy.content_source != retrieved_extraction_policy.name
@@ -1454,18 +1451,13 @@
 mod tests {
     use std::{collections::HashMap, sync::Arc, time::Duration};
 
-<<<<<<< HEAD
     use indexify_internal_api::{ContentMetadata, ContentMetadataId, Index};
-=======
-    use indexify_internal_api::{ContentMetadata, Index, TaskOutcome};
->>>>>>> fee9bece
 
     use crate::{
         state::{
             store::{
                 requests::{RequestPayload, StateMachineUpdateRequest},
-                ExecutorId,
-                TaskId,
+                ExecutorId, TaskId,
             },
             App,
         },
@@ -1554,18 +1546,7 @@
         let node = cluster.get_raft_node(0)?;
 
         let content = ContentMetadata {
-<<<<<<< HEAD
             id: ContentMetadataId::new("content_id"),
-=======
-            id: "content_id".to_string(),
-            ..Default::default()
-        };
-        node.create_content_batch(vec![content.clone()]).await?;
-
-        let task = indexify_internal_api::Task {
-            id: "id".into(),
-            content_metadata: content.clone(),
->>>>>>> fee9bece
             ..Default::default()
         };
         node.create_content_batch(vec![content.clone()]).await?;
@@ -1593,7 +1574,6 @@
         let cluster = RaftTestCluster::new(1, None).await?;
         cluster.initialize(Duration::from_secs(2)).await?;
         let node = cluster.get_raft_node(0)?;
-<<<<<<< HEAD
 
         let content = ContentMetadata {
             id: ContentMetadataId::new("content_id"),
@@ -1602,8 +1582,6 @@
         node.create_content_batch(vec![content.clone()]).await?;
 
         tokio::time::sleep(Duration::from_secs(1)).await;
-=======
->>>>>>> fee9bece
 
         //  First create a task and ensure it's written
         let content = ContentMetadata {
@@ -1613,6 +1591,7 @@
         node.create_content_batch(vec![content.clone()]).await?;
         let task = indexify_internal_api::Task {
             id: "task_id".into(),
+            content_metadata: content.clone(),
             content_metadata: content.clone(),
             ..Default::default()
         };
@@ -1670,14 +1649,8 @@
         let node = cluster.get_raft_node(0)?;
 
         //  Create a piece of content
-<<<<<<< HEAD
         let content_metadata = ContentMetadata {
             id: ContentMetadataId::new("content_id"),
-=======
-        let content_id = "content_id";
-        let content_metadata = ContentMetadata {
-            id: content_id.into(),
->>>>>>> fee9bece
             content_type: "text/plain".into(),
             ..Default::default()
         };
@@ -1716,8 +1689,6 @@
         Ok(())
     }
 
-<<<<<<< HEAD
-=======
     /// Test to determine that updating a task works correctly
     #[tokio::test]
     #[tracing_test::traced_test]
@@ -1768,9 +1739,9 @@
         let read_back = |node: Arc<App>| async move {
             match node.tasks_for_executor("executor_id", None).await {
                 Ok(tasks_vec)
-                    if tasks_vec.len() == 1 &&
-                        tasks_vec.first().unwrap().id == "task_id" &&
-                        tasks_vec.first().unwrap().outcome == TaskOutcome::Unknown =>
+                    if tasks_vec.len() == 1
+                        && tasks_vec.first().unwrap().id == "task_id"
+                        && tasks_vec.first().unwrap().outcome == TaskOutcome::Unknown =>
                 {
                     Ok(true)
                 }
@@ -1803,7 +1774,6 @@
         Ok(())
     }
 
->>>>>>> fee9bece
     /// Test to create, register, read back and remove an executor and
     /// associated extractors Executors are typically created along with
     /// extractors so both need to be asserted
@@ -1863,11 +1833,7 @@
         let mut content_metadata_vec: Vec<ContentMetadata> = Vec::new();
         for i in 0..content_size {
             let content_metadata = ContentMetadata {
-<<<<<<< HEAD
                 id: ContentMetadataId::new(&format!("id{}", i)),
-=======
-                id: format!("id{}", i),
->>>>>>> fee9bece
                 ..Default::default()
             };
             content_metadata_vec.push(content_metadata);
