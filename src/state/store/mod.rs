use std::{
    collections::{HashMap, HashSet},
    fmt::Debug,
    fs::{self, File},
    io::{BufReader, Cursor, Read, Write},
    ops::RangeBounds,
    path::{Path, PathBuf},
    sync::{Arc, Mutex},
};

use anyhow::Result;
use byteorder::{BigEndian, ReadBytesExt, WriteBytesExt};
use flate2::bufread::ZlibDecoder;
use indexify_internal_api::{ContentMetadata, ExecutorMetadata, StateChange, StructuredDataSchema};
use openraft::{
    storage::{LogFlushed, LogState, RaftLogStorage, RaftStateMachine, Snapshot},
    AnyError, BasicNode, Entry, EntryPayload, ErrorSubject, ErrorVerb, LogId, OptionalSend,
    RaftLogReader, RaftSnapshotBuilder, SnapshotMeta, StorageError, StorageIOError,
    StoredMembership, Vote,
};
use rocksdb::{ColumnFamily, ColumnFamilyDescriptor, Direction, OptimisticTransactionDB, Options};
use serde::{de::DeserializeOwned, Deserialize};
use strum::{AsRefStr, IntoEnumIterator};
use thiserror::Error;
use tokio::sync::{broadcast, RwLock};
use tracing::debug;

type Node = BasicNode;

use self::{
    requests::RequestPayload,
    serializer::{JsonEncode, JsonEncoder},
    state_machine_objects::{IndexifyState, IndexifyStateSnapshot},
};
use super::{typ, NodeId, SnapshotData, TypeConfig};
use crate::utils::OptionInspectNone;

pub type NamespaceName = String;
pub type TaskId = String;
pub type StateChangeId = String;
pub type ContentId = String;
pub type ExecutorId = String;
pub type ExecutorIdRef<'a> = &'a str;
pub type ExtractionEventId = String;
pub type ExtractionPolicyId = String;
pub type ExtractorName = String;
pub type ContentType = String;
pub type SchemaId = String;

pub mod requests;
pub mod serializer;
pub mod state_machine_objects;

#[derive(Error, Debug)]
pub enum StateMachineError {
    #[error("Database error: {0}")]
    DatabaseError(String),

    #[error("Serialization error: {0}")]
    SerializationError(#[from] serde_json::Error),

    #[error("RocksDB transaction error: {0}")]
    TransactionError(String),

    #[error("External error: {0}")]
    ExternalError(#[from] anyhow::Error),
}

#[derive(AsRefStr, strum::Display, strum::EnumIter)]
pub enum StateMachineColumns {
    Executors,                          //  ExecutorId -> Executor Metadata
    Tasks,                              //  TaskId -> Task
    GarbageCollectionTasks,             //  GCTaskId -> GCTask
    TaskAssignments,                    //  ExecutorId -> HashSet<TaskId>
    StateChanges,                       //  StateChangeId -> StateChange
    ContentTable,                       //  ContentId -> ContentMetadata
    ExtractionPolicies,                 //  ExtractionPolicyId -> ExtractionPolicy
    Extractors,                         //  ExtractorName -> ExtractorDescription
    Namespaces,                         //  Namespaces
    IndexTable,                         //  String -> Index
    StructuredDataSchemas,              //  SchemaId -> StructuredDataSchema
    ExtractionPoliciesAppliedOnContent, //  ContentId -> Vec<ExtractionPolicyIds>
    CoordinatorAddress,                 //  NodeId -> Coordinator address
}

impl StateMachineColumns {
    pub fn cf<'a>(&'a self, db: &'a Arc<OptimisticTransactionDB>) -> &'a ColumnFamily {
        db.cf_handle(self.as_ref())
            .inspect_none(|| {
                tracing::error!("failed to get column family handle for {}", self.as_ref());
            })
            .unwrap()
    }
}

#[derive(serde::Serialize, Deserialize, Debug, Clone)]
pub struct Response {
    pub value: Option<String>,
}

#[derive(serde::Serialize, Deserialize, Debug, Clone)]
pub struct StoredSnapshot {
    pub meta: SnapshotMeta<NodeId, Node>,

    /// The data of the state machine at the time of this snapshot.
    pub data: Vec<u8>,
}

pub struct StateMachineData {
    pub last_applied_log_id: RwLock<Option<LogId<NodeId>>>,

    pub last_membership: RwLock<StoredMembership<NodeId, Node>>,

    /// State built from applying the raft log
    pub indexify_state: IndexifyState,

    state_change_tx: Arc<tokio::sync::watch::Sender<StateChange>>,

    gc_tasks_tx: broadcast::Sender<indexify_internal_api::GarbageCollectionTask>,
}

pub struct StateMachineStore {
    pub data: StateMachineData,

    snapshot_idx: Mutex<u64>,

    db: Arc<OptimisticTransactionDB>,

    pub state_change_rx: tokio::sync::watch::Receiver<StateChange>,

    snapshot_file_path: PathBuf,
}

impl StateMachineStore {
    async fn new(
        db: Arc<OptimisticTransactionDB>,
        snapshot_file_path: PathBuf,
    ) -> Result<StateMachineStore, StorageError<NodeId>> {
        let (tx, rx) = tokio::sync::watch::channel(StateChange::default());
        let (gc_tasks_tx, _) = broadcast::channel(8);
        let sm = Self {
            data: StateMachineData {
                last_applied_log_id: RwLock::new(None),
                last_membership: RwLock::new(StoredMembership::default()),
                indexify_state: IndexifyState::default(),
                state_change_tx: Arc::new(tx),
                gc_tasks_tx,
            },
            snapshot_idx: Mutex::new(0),
            db,
            state_change_rx: rx,
            snapshot_file_path,
        };

        let snapshot = sm.get_current_snapshot_()?;
        if let Some(snap) = snapshot {
            sm.update_state_machine_(snap).await?;
        }

        Ok(sm)
    }

    /// This method is used to update the in-memory state machine when a new
    /// state machine is provided via the InstallSnapshot RPC
    async fn update_state_machine_(
        &self,
        snapshot: StoredSnapshot,
    ) -> Result<(), StorageError<NodeId>> {
        let indexify_state_snapshot: IndexifyStateSnapshot = JsonEncoder::decode(&snapshot.data)
            .map_err(|e| StorageIOError::read_snapshot(Some(snapshot.meta.signature()), &e))?;

        {
            let mut guard = self.data.last_applied_log_id.write().await;
            *guard = snapshot.meta.last_log_id;
        }
        {
            let mut guard = self.data.last_membership.write().await;
            *guard = snapshot.meta.last_membership.clone();
        }

        self.data
            .indexify_state
            .install_snapshot(indexify_state_snapshot);

        Ok(())
    }

    fn get_current_snapshot_(&self) -> StorageResult<Option<StoredSnapshot>> {
        debug!("Called get_current_snapshot_");
        if !self.snapshot_file_path.exists() {
            debug!("The snapshot file does not exist");
            return Ok(None);
        }

        let file = File::open(&self.snapshot_file_path).map_err(|e| StorageError::IO {
            source: StorageIOError::read(&e),
        })?;

        //  Decompress the data with ZLib decoder
        let buf_reader = BufReader::new(file);
        let mut decoder = ZlibDecoder::new(buf_reader);
        let mut decompressed_data = Vec::new();
        decoder
            .read_to_end(&mut decompressed_data)
            .map_err(|e| StorageError::IO {
                source: StorageIOError::read(&e),
            })?;

        //  deserialize the data and return it
        let snapshot: StoredSnapshot =
            JsonEncoder::decode(&decompressed_data).map_err(|e| StorageError::IO {
                source: StorageIOError::read(&e),
            })?;
        Ok(Some(snapshot))
    }

    /// This method is called when a new snapshot is received via
    /// InstallSnapshot RPC and is used to write the snapshot to disk
    fn set_current_snapshot_(&self, snap: StoredSnapshot) -> StorageResult<()> {
        debug!("Called set_current_snapshot_");

        //  Serialize the data into JSON bytes
        let serialized_data = JsonEncoder::encode(&snap).map_err(|e| StorageError::IO {
            source: StorageIOError::write_snapshot(Some(snap.meta.signature()), &e),
        })?;
        let uncompressed_size = serialized_data.len();

        //  Compress the serialized meta and data using Zlib
        let mut encoder =
            flate2::write::ZlibEncoder::new(Vec::new(), flate2::Compression::default());
        encoder
            .write_all(&serialized_data)
            .map_err(|e| StorageError::IO {
                source: StorageIOError::write_snapshot(Some(snap.meta.signature()), &e),
            })?;
        let compressed_data = encoder.finish().map_err(|e| StorageError::IO {
            source: StorageIOError::write_snapshot(Some(snap.meta.signature()), &e),
        })?;
        let compressed_size = compressed_data.len();

        //  Create a temp file, write to temp file and then swap inode pointers
        let temp_file_path = self.snapshot_file_path.with_extension("tmp");
        let mut temp_file = File::create(&temp_file_path).map_err(|e| StorageError::IO {
            source: StorageIOError::write_snapshot(Some(snap.meta.signature()), &e),
        })?;
        temp_file
            .write_all(&compressed_data)
            .map_err(|e| StorageError::IO {
                source: StorageIOError::write_snapshot(Some(snap.meta.signature()), &e),
            })?;
        temp_file.sync_all().map_err(|e| StorageError::IO {
            source: StorageIOError::write_snapshot(Some(snap.meta.signature()), &e),
        })?;
        fs::rename(&temp_file_path, &self.snapshot_file_path).map_err(|e| StorageError::IO {
            source: StorageIOError::write_snapshot(Some(snap.meta.signature()), &e),
        })?;

        // Calculate compression ratio or percentage
        let compression_ratio = compressed_size as f64 / uncompressed_size as f64;
        let compression_percentage = (1.0 - compression_ratio) * 100.0;

        debug!("Uncompressed size: {} bytes", uncompressed_size);
        debug!("Compressed size: {} bytes", compressed_size);
        debug!("Compression ratio: {:.2}", compression_ratio);
        debug!("Compressed by: {:.2}%", compression_percentage);

        Ok(())
    }

    /// Register to task deletion events
    pub async fn subscribe_to_gc_task_events(
        &self,
    ) -> broadcast::Receiver<indexify_internal_api::GarbageCollectionTask> {
        self.data.gc_tasks_tx.subscribe()
    }

    //  START FORWARD INDEX READER METHODS INTERFACES
    pub fn get_latest_version_of_content(&self, content_id: &str) -> Result<u64> {
        let txn = self.db.transaction();
        self.data
            .indexify_state
            .get_latest_version_of_content(content_id, &self.db, &txn)
            .map_err(|e| anyhow::anyhow!("Failed to get latest version of content: {}", e))
    }

    /// This method fetches a key from a specific column family
    pub async fn get_from_cf<T, K>(
        &self,
        column: StateMachineColumns,
        key: K,
    ) -> Result<Option<T>, anyhow::Error>
    where
        T: DeserializeOwned,
        K: AsRef<[u8]>,
    {
        self.data.indexify_state.get_from_cf(&self.db, column, key)
    }

    pub async fn get_tasks_for_executor(
        &self,
        executor_id: &str,
        limit: Option<u64>,
    ) -> Result<Vec<indexify_internal_api::Task>> {
        self.data
            .indexify_state
            .get_tasks_for_executor(executor_id, limit, &self.db)
            .map_err(|e| anyhow::anyhow!("Failed to get tasks for executor: {}", e))
    }

    pub async fn get_all_task_assignments(&self) -> Result<HashMap<TaskId, ExecutorId>> {
        self.data
            .indexify_state
            .get_all_task_assignments(&self.db)
            .map_err(|e| anyhow::anyhow!("Failed to get task assignments: {}", e))
    }

    pub async fn get_indexes_from_ids(
        &self,
        task_ids: HashSet<String>,
    ) -> Result<Vec<indexify_internal_api::Index>> {
        self.data
            .indexify_state
            .get_indexes_from_ids(task_ids, &self.db)
            .map_err(|e| anyhow::anyhow!(e))
    }

    pub async fn get_extraction_policies_from_ids(
        &self,
        extraction_policy_ids: HashSet<String>,
    ) -> Result<Option<Vec<indexify_internal_api::ExtractionPolicy>>> {
        self.data
            .indexify_state
            .get_extraction_policies_from_ids(extraction_policy_ids, &self.db)
            .map_err(|e| anyhow::anyhow!(e))
    }

    pub async fn get_executors_from_ids(
        &self,
        executor_ids: HashSet<String>,
    ) -> Result<Vec<ExecutorMetadata>> {
        self.data
            .indexify_state
            .get_executors_from_ids(executor_ids, &self.db)
            .map_err(|e| anyhow::anyhow!(e))
    }

    pub async fn get_content_from_ids(
        &self,
        content_ids: HashSet<String>,
    ) -> Result<Vec<ContentMetadata>> {
        self.data
            .indexify_state
            .get_content_from_ids(content_ids, &self.db)
            .map_err(|e| anyhow::anyhow!(e))
    }

<<<<<<< HEAD
    pub async fn get_content_from_ids_with_version(
        &self,
        content_ids: HashSet<indexify_internal_api::ContentMetadataId>,
    ) -> Result<Vec<ContentMetadata>> {
        self.data
            .indexify_state
            .get_content_from_ids_with_version(content_ids, &self.db)
            .map_err(|e| anyhow::anyhow!(e))
    }

    pub fn get_content_tree_metadata(&self, content_id: &str) -> Result<Vec<ContentMetadata>> {
=======
    pub async fn get_content_tree_metadata(
        &self,
        content_id: &str,
    ) -> Result<Vec<ContentMetadata>> {
>>>>>>> d8b72707
        self.data
            .indexify_state
            .get_content_tree_metadata(content_id, &self.db)
            .map_err(|e| anyhow::anyhow!(e))
    }

    pub fn get_content_tree_metadata_with_version(
        &self,
        content_id: &indexify_internal_api::ContentMetadataId,
    ) -> Result<Vec<ContentMetadata>> {
        self.data
            .indexify_state
            .get_content_tree_metadata_with_version(content_id, &self.db)
            .map_err(|e| anyhow::anyhow!(e))
    }

    pub async fn get_namespace(
        &self,
        namespace: &str,
    ) -> Result<Option<indexify_internal_api::Namespace>> {
        self.data.indexify_state.get_namespace(namespace, &self.db)
    }

    pub async fn get_schemas(&self, ids: HashSet<String>) -> Result<Vec<StructuredDataSchema>> {
        self.data.indexify_state.get_schemas(ids, &self.db)
    }

    pub async fn get_coordinator_addr(&self, node_id: NodeId) -> Result<Option<String>> {
        self.data
            .indexify_state
            .get_coordinator_addr(node_id, &self.db)
    }

    /// Test utility method to get all key-value pairs from a column family
    pub async fn get_all_rows_from_cf<V>(
        &self,
        column: StateMachineColumns,
    ) -> Result<Vec<(String, V)>, anyhow::Error>
    where
        V: DeserializeOwned,
    {
        self.data
            .indexify_state
            .get_all_rows_from_cf(column, &self.db)
    }

    //  END FORWARD INDEX READER METHOD INTERFACES

    //  START REVERSE INDEX READER METHOD INTERFACES
    pub async fn get_unassigned_tasks(&self) -> HashSet<TaskId> {
        self.data.indexify_state.get_unassigned_tasks()
    }

    pub async fn get_unprocessed_state_changes(&self) -> HashSet<StateChangeId> {
        self.data.indexify_state.get_unprocessed_state_changes()
    }

    pub async fn get_content_namespace_table(
        &self,
    ) -> HashMap<NamespaceName, HashSet<indexify_internal_api::ContentMetadataId>> {
        self.data.indexify_state.get_content_namespace_table()
    }

    pub async fn get_extraction_policies_table(&self) -> HashMap<NamespaceName, HashSet<String>> {
        self.data.indexify_state.get_extraction_policies_table()
    }

    pub async fn get_extractor_executors_table(
        &self,
    ) -> HashMap<ExtractorName, HashSet<ExecutorId>> {
        self.data.indexify_state.get_extractor_executors_table()
    }

    pub async fn get_namespace_index_table(&self) -> HashMap<NamespaceName, HashSet<String>> {
        self.data.indexify_state.get_namespace_index_table()
    }

    pub async fn get_unfinished_tasks_by_extractor(
        &self,
    ) -> HashMap<ExtractorName, HashSet<TaskId>> {
        self.data.indexify_state.get_unfinished_tasks_by_extractor()
    }

    pub async fn get_executor_running_task_count(&self) -> HashMap<ExecutorId, usize> {
        self.data.indexify_state.get_executor_running_task_count()
    }

    pub async fn get_schemas_by_namespace(&self) -> HashMap<NamespaceName, HashSet<SchemaId>> {
        self.data.indexify_state.get_schemas_by_namespace()
    }

    pub async fn is_content_processed(
        &self,
        content_id: &indexify_internal_api::ContentMetadataId,
    ) -> bool {
        self.data.indexify_state.is_content_processed(content_id)
    }

    //  END REVERSE INDEX READER METHOD INTERFACES

    //  START REVERSE INDEX WRITER METHOD INTERFACES
    pub async fn insert_executor_running_task_count(&self, executor_id: &str, task_count: u64) {
        self.data
            .indexify_state
            .insert_executor_running_task_count(executor_id, task_count);
    }
    //  END REVERSE INDEX WRITER METHOD INTERFACES
}

impl RaftSnapshotBuilder<TypeConfig> for Arc<StateMachineStore> {
    async fn build_snapshot(&mut self) -> Result<Snapshot<TypeConfig>, StorageError<NodeId>> {
        debug!("Called build_snapshot");
        let (last_applied_log, last_membership) = {
            let guard = self.data.last_applied_log_id.read().await;
            let last_applied_log = *guard;
            let guard = self.data.last_membership.read().await;
            let last_membership = guard.clone();
            (last_applied_log, last_membership)
        };

        let indexify_state_json = {
            let indexify_state_snapshot = self.data.indexify_state.build_snapshot();
            JsonEncoder::encode(&indexify_state_snapshot)
                .map_err(|e| StorageIOError::read_state_machine(&e))?
        };

        let snapshot_id = if let Some(last) = last_applied_log {
            format!(
                "{}-{}-{}",
                last.leader_id,
                last.index,
                self.snapshot_idx.lock().unwrap()
            )
        } else {
            format!("--{}", self.snapshot_idx.lock().unwrap())
        };

        let meta = SnapshotMeta {
            last_log_id: last_applied_log,
            last_membership,
            snapshot_id,
        };

        let snapshot = StoredSnapshot {
            meta: meta.clone(),
            data: indexify_state_json.clone(),
        };

        self.set_current_snapshot_(snapshot)?;

        Ok(Snapshot {
            meta,
            snapshot: Box::new(Cursor::new(indexify_state_json)),
        })
    }
}

impl RaftStateMachine<TypeConfig> for Arc<StateMachineStore> {
    type SnapshotBuilder = Self;

    async fn applied_state(
        &mut self,
    ) -> Result<(Option<LogId<NodeId>>, StoredMembership<NodeId, Node>), StorageError<NodeId>> {
        // let sm = self.data.read().await;
        // Ok((sm.last_applied_log_id, sm.last_membership.clone()))
        let (last_applied_log_id, last_membership) = {
            let guard = self.data.last_applied_log_id.read().await;
            let last_applied_log_id = *guard;
            let guard = self.data.last_membership.read().await;
            let last_membership = guard.clone();
            (last_applied_log_id, last_membership)
        };
        Ok((last_applied_log_id, last_membership))
    }

    async fn apply<I>(&mut self, entries: I) -> Result<Vec<Response>, StorageError<NodeId>>
    where
        I: IntoIterator<Item = typ::Entry> + OptionalSend,
        I::IntoIter: OptionalSend,
    {
        let entries = entries.into_iter();
        let mut replies = Vec::with_capacity(entries.size_hint().0);
        let mut change_events: Vec<StateChange> = Vec::new();

        for ent in entries {
            {
                let mut guard = self.data.last_applied_log_id.write().await;
                *guard = Some(ent.log_id);
            }
            let resp_value = None;
            match ent.payload {
                EntryPayload::Blank => {}
                EntryPayload::Normal(req) => {
                    change_events.extend(req.new_state_changes.clone());

                    if let Err(e) = self
                        .data
                        .indexify_state
                        .apply_state_machine_updates(req.clone(), &self.db)
                    {
                        panic!("error applying state machine update: {}", e);
                    };

                    //  if the payload is a GC task, send it via channel
                    if let RequestPayload::CreateOrAssignGarbageCollectionTask { gc_tasks } =
                        req.payload
                    {
                        for gc_task in gc_tasks {
                            if let Err(e) = self.data.gc_tasks_tx.send(gc_task.clone()) {
                                tracing::error!("Failed to send task {:?}: {}", gc_task, e);
                            }
                        }
                    }
                }
                EntryPayload::Membership(mem) => {
                    let mut guard = self.data.last_membership.write().await;
                    *guard = StoredMembership::new(Some(ent.log_id), mem.clone());
                }
            }

            replies.push(Response { value: resp_value });
        }
        for change_event in change_events {
            if let Err(err) = self.data.state_change_tx.send(change_event) {
                tracing::error!("error sending state change event: {}", err);
            }
        }
        Ok(replies)
    }

    async fn get_snapshot_builder(&mut self) -> Self::SnapshotBuilder {
        let mut l = self.snapshot_idx.lock().unwrap();
        *l += 1;
        self.clone()
    }

    async fn begin_receiving_snapshot(
        &mut self,
    ) -> Result<Box<Cursor<Vec<u8>>>, StorageError<NodeId>> {
        Ok(Box::new(Cursor::new(Vec::new())))
    }

    async fn install_snapshot(
        &mut self,
        meta: &SnapshotMeta<NodeId, Node>,
        snapshot: Box<SnapshotData>,
    ) -> Result<(), StorageError<NodeId>> {
        let new_snapshot = StoredSnapshot {
            meta: meta.clone(),
            data: snapshot.into_inner(),
        };

        self.update_state_machine_(new_snapshot.clone()).await?;

        self.set_current_snapshot_(new_snapshot)?;

        Ok(())
    }

    async fn get_current_snapshot(
        &mut self,
    ) -> Result<Option<Snapshot<TypeConfig>>, StorageError<NodeId>> {
        debug!("Called get_current_snapshot");
        let x = self.get_current_snapshot_()?;
        Ok(x.map(|s| Snapshot {
            meta: s.meta.clone(),
            snapshot: Box::new(Cursor::new(s.data.clone())),
        }))
    }
}

#[derive(Debug, Clone)]
pub struct LogStore {
    db: Arc<OptimisticTransactionDB>,
}
type StorageResult<T> = Result<T, StorageError<NodeId>>;

/// converts an id to a byte vector for storing in the database.
/// Note that we're using big endian encoding to ensure correct sorting of keys
fn id_to_bin(id: u64) -> Vec<u8> {
    let mut buf = Vec::with_capacity(8);
    buf.write_u64::<BigEndian>(id).unwrap();
    buf
}

fn bin_to_id(buf: &[u8]) -> u64 {
    (&buf[0..8]).read_u64::<BigEndian>().unwrap()
}

impl LogStore {
    fn store(&self) -> &ColumnFamily {
        self.db.cf_handle("store").unwrap()
    }

    fn logs(&self) -> &ColumnFamily {
        self.db.cf_handle("logs").unwrap()
    }

    fn flush(
        &self,
        subject: ErrorSubject<NodeId>,
        verb: ErrorVerb,
    ) -> Result<(), StorageIOError<NodeId>> {
        self.db
            .flush_wal(true)
            .map_err(|e| StorageIOError::new(subject, verb, AnyError::new(&e)))?;
        Ok(())
    }

    fn get_last_purged_(&self) -> StorageResult<Option<LogId<u64>>> {
        Ok(self
            .db
            .get_cf(self.store(), b"last_purged_log_id")
            .map_err(|e| StorageIOError::read(&e))?
            .and_then(|v| JsonEncoder::decode(&v).ok()))
    }

    fn set_last_purged_(&self, log_id: LogId<u64>) -> StorageResult<()> {
        self.db
            .put_cf(
                self.store(),
                b"last_purged_log_id",
                JsonEncoder::encode(&log_id).unwrap().as_slice(),
            )
            .map_err(|e| StorageIOError::write(&e))?;

        self.flush(ErrorSubject::Store, ErrorVerb::Write)?;
        Ok(())
    }

    fn set_committed_(
        &self,
        committed: &Option<LogId<NodeId>>,
    ) -> Result<(), StorageIOError<NodeId>> {
        let json = JsonEncoder::encode(committed).unwrap();

        self.db
            .put_cf(self.store(), b"committed", json)
            .map_err(|e| StorageIOError::write(&e))?;

        self.flush(ErrorSubject::Store, ErrorVerb::Write)?;
        Ok(())
    }

    fn get_committed_(&self) -> StorageResult<Option<LogId<NodeId>>> {
        Ok(self
            .db
            .get_cf(self.store(), b"committed")
            .map_err(|e| StorageError::IO {
                source: StorageIOError::read(&e),
            })?
            .and_then(|v| JsonEncoder::decode(&v).ok()))
    }

    fn set_vote_(&self, vote: &Vote<NodeId>) -> StorageResult<()> {
        self.db
            .put_cf(self.store(), b"vote", JsonEncoder::encode(vote).unwrap())
            .map_err(|e| StorageError::IO {
                source: StorageIOError::write_vote(&e),
            })?;

        self.flush(ErrorSubject::Vote, ErrorVerb::Write)?;
        Ok(())
    }

    fn get_vote_(&self) -> StorageResult<Option<Vote<NodeId>>> {
        Ok(self
            .db
            .get_cf(self.store(), b"vote")
            .map_err(|e| StorageError::IO {
                source: StorageIOError::write_vote(&e),
            })?
            .and_then(|v| JsonEncoder::decode(&v).ok()))
    }
}

impl RaftLogReader<TypeConfig> for LogStore {
    async fn try_get_log_entries<RB: RangeBounds<u64> + Clone + Debug + Send + Sync>(
        &mut self,
        range: RB,
    ) -> StorageResult<Vec<Entry<TypeConfig>>> {
        let start = match range.start_bound() {
            std::ops::Bound::Included(x) => id_to_bin(*x),
            std::ops::Bound::Excluded(x) => id_to_bin(*x + 1),
            std::ops::Bound::Unbounded => id_to_bin(0),
        };
        self.db
            .iterator_cf(
                self.logs(),
                rocksdb::IteratorMode::From(&start, Direction::Forward),
            )
            .map(|res| {
                let (id, val) = res.unwrap();
                let entry: StorageResult<Entry<_>> =
                    JsonEncoder::decode(&val).map_err(|e| StorageError::IO {
                        source: StorageIOError::read_logs(&e),
                    });
                let id = bin_to_id(&id);

                assert_eq!(Ok(id), entry.as_ref().map(|e| e.log_id.index));
                (id, entry)
            })
            .take_while(|(id, _)| range.contains(id))
            .map(|x| x.1)
            .collect()
    }
}

impl RaftLogStorage<TypeConfig> for LogStore {
    type LogReader = Self;

    async fn get_log_state(&mut self) -> StorageResult<LogState<TypeConfig>> {
        let last = self
            .db
            .iterator_cf(self.logs(), rocksdb::IteratorMode::End)
            .next()
            .and_then(|res| {
                let (_, ent) = res.unwrap();
                Some(JsonEncoder::decode::<Entry<TypeConfig>>(&ent).ok()?.log_id)
            });

        let last_purged_log_id = self.get_last_purged_()?;

        let last_log_id = match last {
            None => last_purged_log_id,
            Some(x) => Some(x),
        };
        Ok(LogState {
            last_purged_log_id,
            last_log_id,
        })
    }

    async fn save_committed(
        &mut self,
        _committed: Option<LogId<NodeId>>,
    ) -> Result<(), StorageError<NodeId>> {
        self.set_committed_(&_committed)?;
        Ok(())
    }

    async fn read_committed(&mut self) -> Result<Option<LogId<NodeId>>, StorageError<NodeId>> {
        let c = self.get_committed_()?;
        Ok(c)
    }

    #[tracing::instrument(level = "trace", skip(self))]
    async fn save_vote(&mut self, vote: &Vote<NodeId>) -> Result<(), StorageError<NodeId>> {
        self.set_vote_(vote)
    }

    async fn read_vote(&mut self) -> Result<Option<Vote<NodeId>>, StorageError<NodeId>> {
        self.get_vote_()
    }

    #[tracing::instrument(level = "trace", skip_all)]
    async fn append<I>(&mut self, entries: I, callback: LogFlushed<NodeId>) -> StorageResult<()>
    where
        I: IntoIterator<Item = Entry<TypeConfig>> + Send,
        I::IntoIter: Send,
    {
        for entry in entries {
            let id = id_to_bin(entry.log_id.index);
            assert_eq!(bin_to_id(&id), entry.log_id.index);
            self.db
                .put_cf(
                    self.logs(),
                    id,
                    JsonEncoder::encode(&entry).map_err(|e| StorageIOError::write_logs(&e))?,
                )
                .map_err(|e| StorageIOError::write_logs(&e))?;
        }

        callback.log_io_completed(Ok(()));

        Ok(())
    }

    #[tracing::instrument(level = "debug", skip(self))]
    async fn truncate(&mut self, log_id: LogId<NodeId>) -> StorageResult<()> {
        tracing::debug!("delete_log: [{:?}, +oo)", log_id);

        let from = id_to_bin(log_id.index);
        let to = id_to_bin(0xff_ff_ff_ff_ff_ff_ff_ff);
        self.db
            .delete_file_in_range_cf(self.logs(), &from, &to)
            .map_err(|e| StorageIOError::write_logs(&e).into())
    }

    #[tracing::instrument(level = "debug", skip(self))]
    async fn purge(&mut self, log_id: LogId<NodeId>) -> Result<(), StorageError<NodeId>> {
        tracing::debug!("delete_log: [0, {:?}]", log_id);

        self.set_last_purged_(log_id)?;
        let from = id_to_bin(0);
        let to = id_to_bin(log_id.index + 1);
        self.db
            .delete_file_in_range_cf(self.logs(), &from, &to)
            .map_err(|e| StorageIOError::write_logs(&e).into())
    }

    async fn get_log_reader(&mut self) -> Self::LogReader {
        self.clone()
    }
}

pub(crate) async fn new_storage<P: AsRef<Path>>(
    db_path: P,
    snapshot_path: P,
) -> (LogStore, Arc<StateMachineStore>) {
    //  TODO: Don't return sm from here, just return the StateMachineReader and use
    // that in AppState. Don't take locks unless reading from reverse indexes on the
    // state machine
    let mut db_opts = Options::default();
    db_opts.create_missing_column_families(true);
    db_opts.create_if_missing(true);

    let store = ColumnFamilyDescriptor::new("store", Options::default());
    let logs = ColumnFamilyDescriptor::new("logs", Options::default());

    //  Create the column families for the state machine columns
    let sm_columns: Vec<String> = StateMachineColumns::iter()
        .map(|cf| cf.to_string())
        .collect();
    let sm_column_families: Vec<ColumnFamilyDescriptor> = sm_columns
        .iter()
        .map(|name| ColumnFamilyDescriptor::new(name, Options::default()))
        .collect();
    let mut all_column_families = vec![store, logs];
    all_column_families.extend(sm_column_families);

    let db: OptimisticTransactionDB =
        OptimisticTransactionDB::open_cf_descriptors(&db_opts, db_path, all_column_families)
            .unwrap();

    let db = Arc::new(db);

    let log_store = LogStore { db: db.clone() };

    let snapshot_path = PathBuf::from(snapshot_path.as_ref());

    let sm_store = StateMachineStore::new(db, snapshot_path).await.unwrap();

    (log_store, Arc::new(sm_store))
}

#[cfg(test)]
mod tests {
    use std::time::Duration;

    use openraft::{raft::InstallSnapshotRequest, testing::log_id, SnapshotMeta, Vote};

    use crate::{
        state::{
            self,
            store::{
                serializer::{JsonEncode, JsonEncoder},
                state_machine_objects::IndexifyStateSnapshot,
            },
        },
        test_utils::RaftTestCluster,
    };

    /// This is a dummy test which forces building a snapshot on the cluster by
    /// passing in some overrides Manually check that the snapshot file was
    /// actually created. Still need to find a way to force reading and
    /// deserialization
    #[tokio::test]
    #[tracing_test::traced_test]
    async fn test_install_snapshot() -> anyhow::Result<()> {
        let cluster = RaftTestCluster::new(3, None).await?;
        cluster.initialize(Duration::from_secs(2)).await?;
        let indexify_state = IndexifyStateSnapshot::default();
        let serialized_state =
            JsonEncoder::encode(&indexify_state).expect("Failed to serialize the data");
        let install_snapshot_req: InstallSnapshotRequest<state::TypeConfig> =
            InstallSnapshotRequest {
                vote: Vote::new_committed(2, 1),
                meta: SnapshotMeta {
                    snapshot_id: "ss1".into(),
                    last_log_id: Some(log_id(1, 0, 6)),
                    last_membership: Default::default(),
                },
                offset: 0,
                data: serialized_state,
                done: true,
            };
        let node = cluster.get_raft_node(2)?;
        node.forwardable_raft
            .raft
            .install_snapshot(install_snapshot_req)
            .await?;
        Ok(())
    }
}<|MERGE_RESOLUTION|>--- conflicted
+++ resolved
@@ -354,7 +354,6 @@
             .map_err(|e| anyhow::anyhow!(e))
     }
 
-<<<<<<< HEAD
     pub async fn get_content_from_ids_with_version(
         &self,
         content_ids: HashSet<indexify_internal_api::ContentMetadataId>,
@@ -366,12 +365,6 @@
     }
 
     pub fn get_content_tree_metadata(&self, content_id: &str) -> Result<Vec<ContentMetadata>> {
-=======
-    pub async fn get_content_tree_metadata(
-        &self,
-        content_id: &str,
-    ) -> Result<Vec<ContentMetadata>> {
->>>>>>> d8b72707
         self.data
             .indexify_state
             .get_content_tree_metadata(content_id, &self.db)
