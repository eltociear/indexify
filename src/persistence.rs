--- conflicted
+++ resolved
@@ -324,11 +324,7 @@
 
     pub async fn add_text_to_repo(
         &self,
-<<<<<<< HEAD
-        index_name: &String,
-=======
         repository_name: &str,
->>>>>>> e83cfcc1
         texts: Vec<Text>,
         memory_session: Option<&str>,
     ) -> Result<(), RepositoryError> {
@@ -336,15 +332,11 @@
         let mut content_list = Vec::new();
         for text in texts {
             let meta = serde_json::to_string(&text.metadata)?;
-<<<<<<< HEAD
-            let content_id = create_content_id(index_name, &text.text);
-=======
             let content_id = create_content_id(repository_name, &text.text);
             let content_type = match memory_session {
                 Some(_) => ContentType::Memory,
                 None => ContentType::Text,
             };
->>>>>>> e83cfcc1
             content_list.push(entity::content::ActiveModel {
                 id: Set(content_id),
                 repository_id: Set(repository_name.into()),
