syntax = "proto3";


package indexify_coordinator;

service CoordinatorService {
    rpc CreateContent(CreateContentRequest) returns (CreateContentResponse) {}

    rpc TombstoneContent(TombstoneContentRequest) returns (TombstoneContentResponse) {}

    rpc GetContentMetadata(GetContentMetadataRequest) returns (GetContentMetadataResponse) {}

    rpc GetContentTreeMetadata(GetContentTreeMetadataRequest) returns (GetContentTreeMetadataResponse) {}

    rpc ListContent(ListContentRequest) returns (ListContentResponse) {}

    rpc CreateExtractionGraph(CreateExtractionGraphRequest) returns (CreateExtractionGraphResponse) {}

    rpc ListExtractionPolicies(ListExtractionPoliciesRequest) returns (ListExtractionPoliciesResponse) {}

    rpc CreateNS(CreateNamespaceRequest) returns (CreateNamespaceResponse) {}

    rpc ListNS(ListNamespaceRequest) returns (ListNamespaceResponse) {}

    rpc GetNS(GetNamespaceRequest) returns (GetNamespaceResponse) {}

    rpc ListExtractors(ListExtractorsRequest) returns (ListExtractorsResponse) {}

    rpc RegisterExecutor(RegisterExecutorRequest) returns (RegisterExecutorResponse) {}

    rpc RegisterIngestionServer(RegisterIngestionServerRequest) returns (RegisterIngestionServerResponse) {}

    rpc RemoveIngestionServer(RemoveIngestionServerRequest) returns (RemoveIngestionServerResponse) {}

    rpc CreateGCTasks(CreateGCTasksRequest) returns (CreateGCTasksResponse) {}

    rpc GCTasksStream(stream GCTaskAcknowledgement) returns (stream CoordinatorCommand) {}

    rpc Heartbeat(stream HeartbeatRequest) returns (stream HeartbeatResponse) {}

    rpc ListIndexes(ListIndexesRequest) returns (ListIndexesResponse) {}

    rpc GetIndex(GetIndexRequest) returns (GetIndexResponse) {}

    rpc SetIndexesVisible(SetIndexesVisibleRequest) returns (SetIndexesVisibleResponse) {}

    rpc GetExtractorCoordinates(GetExtractorCoordinatesRequest) returns (GetExtractorCoordinatesResponse) {}

    rpc UpdateTask(UpdateTaskRequest) returns (UpdateTaskResponse) {}

    rpc ListStateChanges(ListStateChangesRequest) returns (ListStateChangesResponse) {}

    rpc ListTasks(ListTasksRequest) returns (ListTasksResponse) {}

    rpc GetSchema(GetSchemaRequest) returns (GetSchemaResponse) {}

    rpc ListSchemas(GetAllSchemaRequest) returns (GetAllSchemaResponse) {}

    rpc GetRaftMetricsSnapshot(GetRaftMetricsSnapshotRequest) returns (RaftMetricsSnapshotResponse) {}

    rpc GetAllTaskAssignments(GetAllTaskAssignmentRequest) returns (TaskAssignments) {}

    rpc GetTask(GetTaskRequest) returns (GetTaskResponse) {}
}

message GetContentMetadataRequest {
    repeated string content_list = 1;
}

message GetContentMetadataResponse {
    map<string, ContentMetadata> content_list = 1;
}

message GetContentTreeMetadataRequest {
    string content_id = 1;
}

message GetContentTreeMetadataResponse {
    repeated ContentMetadata content_list = 1;
}

enum TaskOutcome {
    UNKNOWN = 0;
    FAILED = 1;
    SUCCESS = 2;
}

message UpdateTaskRequest {
    string executor_id = 1;
    string task_id = 2;
    TaskOutcome outcome = 3;
    repeated ContentMetadata content_list = 4;
    string content_id = 5;
    string extraction_policy_name = 6;
}

message ListStateChangesRequest {
}

message StateChange {
    string id = 1;
    string object_id = 2;
    string change_type = 3;
    uint64 created_at = 4;
    uint64 processed_at = 5;
}

message ListStateChangesResponse {
    repeated StateChange changes = 1;
}

message ListTasksRequest {
    string namespace = 1;
    string extraction_policy = 2;
}

message ListTasksResponse {
    repeated Task tasks = 1;
}

message UpdateTaskResponse {
}

message GetExtractorCoordinatesRequest {
    string extractor = 2;
}

message GetExtractorCoordinatesResponse {
    repeated string addrs = 1;
}

message ListIndexesRequest {
    string namespace = 1;
}

message ListIndexesResponse {
    repeated Index indexes = 1;
}

message GetIndexRequest {
    string namespace = 1;
    string name = 2;
}

message GetIndexResponse {
    Index index = 1;
}

message SetIndexesVisibleRequest {
    repeated Index indexes = 1;
}

message SetIndexesVisibleResponse {}

message Index {
    string name = 1;
    string namespace = 2;
    string table_name = 3;
    string schema = 4;
    string extraction_policy = 5;
    string extractor = 6;
}

message Embedding {
    repeated float embedding = 1;
}

message Attributes {
    string attributes = 2;
}

message Feature {
    string name = 1;
    Embedding embedding = 2;
    Attributes attributes = 3;
}

message Content {
    string mime = 2;
    bytes data = 3;
    repeated Feature features = 4;
}

message RegisterExecutorRequest {
    string executor_id = 1;
    string addr = 2;
    Extractor extractor = 3;
}

message RegisterExecutorResponse {
    string executor_id = 1;
}

message RegisterIngestionServerRequest {
    string ingestion_server_id = 1;
}

message RegisterIngestionServerResponse {

}

message RemoveIngestionServerRequest {
    string ingestion_server_id = 1;
}

message RemoveIngestionServerResponse {

}

message CreateGCTasksRequest {
    StateChange state_change = 1;
}

message CreateGCTasksResponse {

}

message CoordinatorCommand {
    GCTask gc_task = 1;
}

message GCTaskAcknowledgement {
    string task_id = 1;
    bool completed = 2;
    string ingestion_server_id = 3;
}

message GCTask {
    string task_id = 1;
    string namespace = 2;
    string content_id = 3;
    repeated string output_tables = 5;
    string blob_store_path = 6;
}

message HeartbeatRequest {
    string executor_id = 1;
    int64 pending_tasks = 2;
}

message HeartbeatResponse {
    string executor_id = 1;
    repeated Task tasks = 2;
}

message Task {
    string id = 1;
    string extractor = 2;
    string namespace = 3;
    ContentMetadata content_metadata = 4;
    string input_params = 5;
    string extraction_policy_id = 6;
    // mapping of extractor names to index tables
    map<string, string> output_index_mapping = 7;
    TaskOutcome outcome = 8;
    // list of all tables that the content may belong to
    repeated string index_tables = 9;
}

message ListExtractorsRequest {

}

message ListExtractorsResponse{
    repeated Extractor extractors = 1;
}

message Extractor {
    string name = 1;
    string description = 2;
    string input_params = 3;
    map<string, string> embedding_schemas = 4;
    map<string, string> metadata_schemas = 5;
    repeated string input_mime_types = 6;
}

message GetNamespaceRequest {
    string name = 1;
}

message GetNamespaceResponse {
    Namespace namespace = 1;
}

message ListContentRequest {
    string namespace = 1;
    string source = 2;
    string parent_id = 3;
    map<string, string> labels_eq = 4;
}

message ListContentResponse {
    repeated ContentMetadata content_list = 1; 
}

message ListExtractionPoliciesRequest {
    string namespace = 1;
}

message ListExtractionPoliciesResponse {
    repeated ExtractionPolicy policies = 1;
}

message CreateNamespaceRequest {
    string name = 1;
    repeated ExtractionPolicy policies = 2;
}

message CreateNamespaceResponse {
    string name = 1;
    int64 created_at = 2;
}


message ListNamespaceRequest {
}

message ListNamespaceResponse {
    repeated Namespace namespaces = 1;
}

message ExtractionPolicy {
    string id = 1;
    string extractor = 2;
    string name = 3;
    string input_params = 4;
    map<string, string> filters = 5;
    string content_source = 6;
}

message ExtractionPolicyRequest {
    string namespace = 1;
    string extractor = 2;
    string name = 3;
    string input_params = 4;
    map<string, string> filters = 5;
    string content_source = 6;
    int64 created_at = 7;
}

message CreateExtractionGraphRequest {
    string namespace = 1;
    string name = 2;
    repeated ExtractionPolicyRequest policies = 3;
}

message CreateExtractionGraphResponse {
    string graph_id = 1;
    map<string, Extractor> extractors = 2;
    map<string, ExtractionPolicy> policies = 3;
    map<string, string> extractor_output_table_mapping = 4;
    repeated Index indexes = 5;
}

message ExtractionPolicyResponse {
    int64 created_at = 1;
    Extractor extractor = 2;
    ExtractionPolicy extraction_policy = 3;
    map<string, string> index_name_table_mapping = 4;
    map<string, string> output_index_name_mapping = 5;
}

message ContentMetadata {
    string id = 1;
    string file_name = 2;
    string parent_id = 3;
    string mime = 4;
    map<string, string> labels = 5;
    string storage_url = 6;
    int64 created_at = 7;
    string namespace = 8;
    string source = 9;
    uint64 size_bytes = 10;
    string hash = 11;
    map<string, uint64> extraction_policy_ids = 12;
<<<<<<< HEAD
    repeated string extraction_graph_names = 13;
=======
    string root_content_id = 13;
>>>>>>> 4cdcb1d6
}

message CreateContentRequest {
    ContentMetadata content = 2;
}

message CreateContentResponse {
    string id = 1;
}

message TombstoneContentRequest {
    string namespace = 1;
    repeated string content_ids = 2;
}

message TombstoneContentResponse {}

message Namespace {
    string name = 1;
    repeated ExtractionPolicy policies = 2;
}

message GetSchemaRequest {
    string namespace = 1;
    string extraction_graph_name = 2;
}

message GetSchemaResponse {
    StructuredDataSchema schema = 1;
}

message StructuredDataSchema {
    string id = 1;
    string extraction_graph_name = 2;
    string namespace = 3;
    string columns = 4;
}

message GetAllSchemaRequest {
    string namespace = 1;
}

message GetAllSchemaResponse {
    repeated StructuredDataSchema schemas = 1;
}

//  Raft Metrics Snapshot
message GetRaftMetricsSnapshotRequest {}

message Uint64List {
  repeated uint64 values = 1;
}

message RaftMetricsSnapshotResponse {
    //  indexify metrics
    map<string, uint64> fail_connect_to_peer = 1;
    map<string, uint64> sent_bytes = 2;
    map<string, uint64> recv_bytes = 3;
    map<string, uint64> sent_failures = 4;
    map<string, uint64> snapshot_send_success = 5;
    map<string, uint64> snapshot_send_failure = 6;
    map<string, uint64> snapshot_recv_success = 7;
    map<string, uint64> snapshot_recv_failure = 8;
    map<string, uint64> snapshot_send_inflights = 9;
    map<string, uint64> snapshot_recv_inflights = 10;
    map<string, Uint64List> snapshot_sent_seconds = 11;
    map<string, Uint64List> snapshot_recv_seconds = 12;
    repeated uint64 snapshot_size = 13;
    uint64 last_snapshot_creation_time_millis = 14;
    //  open raft metrics
    bool running_state_ok = 15;
    uint64 id = 16;
    uint64 current_term = 17;
    uint64 vote = 18;
    uint64 last_log_index = 19;
    uint64 current_leader = 20;
}
//  End Raft Metrics Snapshot

message GetAllTaskAssignmentRequest {
}

message TaskAssignments {
    map<string, string> assignments = 1;
}

message GetTaskRequest {
    string task_id = 1;
}

message GetTaskResponse {
    Task task = 1;
}<|MERGE_RESOLUTION|>--- conflicted
+++ resolved
@@ -373,11 +373,8 @@
     uint64 size_bytes = 10;
     string hash = 11;
     map<string, uint64> extraction_policy_ids = 12;
-<<<<<<< HEAD
+    string root_content_id = 13;
     repeated string extraction_graph_names = 13;
-=======
-    string root_content_id = 13;
->>>>>>> 4cdcb1d6
 }
 
 message CreateContentRequest {
